# CosmoBond Roadmap for AI Agents

## Agent Orientation
- **Platform focus:** Build the CosmoBond Galaxy Watch8 Classic experience using Watch Face Format v2 with a lightweight Kotlin host for configuration and complications.
- **Toolchain expectations:** Android Gradle Plugin 8.5+, Kotlin 1.9+, Gradle wrapper (JDK 17), GitHub Actions for CI/CD, Gradle Play Publisher for distribution, Google Play internal→production release tracks.
- **Workflow rule:** Progress strictly in checklist order across the baseline CI/CD phases. Claim an item by appending `_(claimed by @agent, YYYY-MM-DD HH:mm UTC)_` to the task line before making changes. Complete all acceptance checks before marking `[x]` and append `_Completed: summary (timestamp)_`. Use `_Blocked: reason (timestamp)_` if stalled. Do not pull from the DigiPet backlog until every baseline phase item relevant to the current scope is complete and documented.
- **Quality bar:** Each completed item must include updated/created tests, executed commands, screenshots or logs when specified, and documentation of decisions in `docs/`.
- **Documentation lint:** Run `npx markdownlint "**/*.md"` (or manually audit if tooling unavailable) after editing Markdown files and record the result in the task evidence.
- **Execution principles:**
  1. Smaller prompts work better—ship one feature at a time.
  2. Prototype core logic first before polishing visuals or notifications.
  3. Name and reuse components so prompts become building blocks.
  4. Keep context lean by feeding only relevant files/configs.
  5. Use version control aggressively; avoid large untracked change sets.
  6. Debug quickly with print statements and share the captured output when looping.

### Companion Experience Charter
- **Presence management:** Companion complications and tiles must pause progression the moment the user switches to any non-CosmoBond watch face, then resume instantly when the face returns to foreground. Persist timers and state snapshots so no passive stats advance while hidden.
- **Status widget fallback:** When the CosmoBond face is not visible (for example, while Spotify or messaging overlays the display), surface an optional miniature status widget. The pet should stroll, hover, or perch from the screen edge, then auto-roost in negative space that avoids primary UI controls. Provide a long-press drag affordance so the wearer can reposition the pet with a finger and remember the offset per-app context.
- **Expressive wellbeing cues:** Never rely on text prompts to request care. Use facial expressions, posture, particle effects, and idle animations that escalate from mild hunger (subtle stomach rumbles) to severe neglect (emaciated model, slowed movement) before the pet eventually runs away. Reinforce positive states with sparkles, confident stance, and synchronized breathing.
- **Audio affinity:** Mirror the wearer’s listening habits by detecting ambient playback metadata (with explicit user consent) and queueing matching ambience—humming along to podcasts, bobbing to playlists, or curling up quietly for white-noise tracks. Offer privacy toggles and offline fallback soundscapes curated per pet archetype.
- **Evolution design:** Tie evolutionary checkpoints to adaptive wellness goals. Let the onboarding flow capture each user’s priorities (movement, mindfulness, rest, exploration, etc.), then align evolution triggers with achievable yet stretching habits. Provide dynamic alternatives—if the user masters a goal quickly, escalate to variant quests such as “explore three new hiking routes this month” or “maintain HRV gains for two consecutive weeks.”
- **Care system guardrails:** Track feeding, grooming, play, training, and socialization metrics separately so evolution requirements can mix categories. Make failure states recoverable via caretaker missions instead of immediate regressions.

### Social & Live Interaction Backlog
- **Co-op caregiving:** Allow paired Galaxy Watch users to temporarily link habitats, sharing chore rotations, synchronized feeding timers, and joint mini-games that unlock duo emotes.
- **Event-based evolutions:** Detect large events (festivals, marathons, conferences) via location/agenda opt-ins and enable special evolution branches, rare accessories, or commemorative traits earned only during those windows.
- **Playful pranks:** Introduce opt-in mischievous actions (e.g., swapping accessory colors, sending surprise confetti bursts, photobombing friend’s pet selfies) with cooldowns and gentle consent prompts.
- **Habitat trading post:** Schedule weekly meetup windows where players can exchange habitat décor or training tips in-app, supported by bite-sized conversation starters and safety filters.
- **Pet mail & AR postcards:** Let companions exchange animated postcards or short AR clips that appear on the recipient’s watch, reinforcing long-distance engagement.
- **Neighborhood leaderboards:** Surface hyperlocal rankings (steps, mindfulness streaks, adventure logs) that rotate themes to avoid fatigue and keep achievements equitable for diverse lifestyles.

### Retention Expectations & Ritual Design
- **Engagement cadence:** Craft daily micro-rituals (feed, play, quick training) taking <90 seconds, weekly depth loops (adventures, co-op quests), and monthly aspirational milestones (rare evolutions, habitat overhauls). Track activation, day-7, and day-30 retention with explicit thresholds per ritual type.
- **Notification philosophy:** Favor ambient nudges through pet behavior rather than push spam. When notifications are required, cap at two actionable alerts per day, contextualized with streak progress and sent during empirically successful engagement windows.
- **Re-engagement safety net:** If a pet flees due to neglect, provide a compassionate return quest (e.g., “complete two self-care tasks to earn back trust”) to avoid permanent loss while still reinforcing accountability.
- **Analytics instrumentation:** Log interaction categories, streak outcomes, social feature usage, and evolution progress. Correlate with health goals to ensure personalized triggers feel attainable; revise thresholds if churn indicators spike.
- **Content refresh schedule:** Maintain a rotating calendar of limited-time accessories, social quests, and ambient animations so returning players discover novelty without overwhelming new users.

### QA Rigor Enhancements
- **Companion simulation suite:** Build automated scenarios that fast-forward lifecycle states (happy → neglected → runaway → reunion) and assert UI/animation fidelity in each stage. Capture golden videos or frame sequences for regression tracking.
- **Device matrix:** Expand beyond Watch8 Classic to include smaller/larger bezels and different brightness profiles. Document pass/fail matrices in `docs/qa/device_matrix.md` with firmware versions and ambient-mode screenshots.
- **Complication/tile contract tests:** Validate pause/resume semantics by programmatically switching watch faces and confirming timers, animations, and data flows halt and resume without drift.
- **Audio consent verification:** Unit test preference toggles ensuring pet audio mirroring only activates when explicit consent is stored, and that revoking access silences features immediately.
- **Social sandbox:** Mock co-op sessions to verify prank consent, cooldown timers, and cross-account state sync.

### Repository Structure & Standards Deep Dive
- **Modular boundaries:** Keep watch face declarative assets in `app/src/main/res/raw/` and Kotlin orchestration in `app/src/main/java/com/cosmobond/...`. Create dedicated packages for evolution logic, social networking, and analytics sinks to prevent monolith controllers.
- **Documentation map:** Expand `docs/` with subfolders (`docs/design/companions`, `docs/retention`, `docs/social`) containing personas, ritual maps, and state charts. Update the decision log whenever structure changes.
- **Naming conventions:** Use `Companion` prefix for pet-related classes (`CompanionStateMachine`, `CompanionAudioSync`), `Habitat` for environment modules, and suffix tests with `Test`/`Spec` consistently.
- **Asset governance:** Store layered art in `art/source/` (PSD/AI) with exported runtime assets in `art/export/`. Include README files describing export settings, compression, and color profiles.

### File Management & Coding Practices — Extra Steps
- **State persistence:** Centralize pet state serialization in a single repository (e.g., `CompanionStateStore`) with migration tests whenever schema changes.
- **Feature flags:** Introduce remote-config toggles for experimental social features or evolution variants to stage rollouts safely.
- **Accessibility reviews:** Document accessible color pairs and animation comfort settings; ensure every new animation ships with reduced-motion alternatives.
- **Localization readiness:** Prepare strings for internationalization from day one, storing copy in `res/values/strings_companion.xml` with developer-facing descriptions.
- **Performance budgets:** Set frame-time budgets (≤16ms for interactive scenes, ≤33ms ambient) and monitor with Baseline Profiles plus macrobenchmarks.
- **Security hygiene:** Sanitize network payloads for social features, rotate OAuth tokens regularly, and limit scopes to least-privilege.

## Ready-to-Run Repository Snapshot
This repository already includes baseline policy files, directory scaffolding, GitHub Actions workflows, and a minimal Watch Face Format XML. Review the structure before claiming tasks:
- `.github/workflows/android.yml` and `release.yml` implement PR checks and internal releases.
- `app/` contains a starter Wear OS module with `res/raw/watchface.xml` and a placeholder `CosmoBondWatchFaceService`.
- `docs/`, `art/`, and related directories are pre-created so that documentation tasks can start immediately.

<<<<<<< HEAD
###### Generative animation workflows

- **Usage principles (all tools):**
  - Confirm you have commercial-use rights for every generated clip, preserve attribution requirements, and avoid ingesting customer data, unreleased branding, or personal information into prompts.
  - Log every final prompt, seed, sampler, upscale instruction, and download URL/hash in `art/export/pets/<pet>/export.log`. Attach companion metadata (model version, settings JSON, manual edits) next to the log as `art/export/pets/<pet>/<state>_prompt.json` or a combined `prompts.md` file.
  - Normalize all outputs to 60 fps image sequences using `ffmpeg -i <input>.mp4 -vf "fps=60,scale=1024:-1:flags=lanczos" art/export/pets/<pet>/<state>/%04d.png` (replace scale as needed). Maintain the `%04d` zero-padded naming convention for downstream scripts.
  - After PNG export, continue with the optimization flow below (animated WebP/WebM plus vector passes) before staging assets.

- **Sora 2 (OpenAI):**
  - **Request access:** File a request through the OpenAI enterprise admin portal; include project identifiers, intended commercial scope, and compliance contact. Await approval and API key distribution before queuing jobs.
  - **Prompting:** Craft per-state prompts that describe the pet, lighting, and camera move, e.g., `"CosmoBond CardioCritter healthy_workout animation, energetic gym interior, tracking shot"`. Embed state tags (`[state:healthy_workout]`) so render histories align with the export log. Iterate with reference frames from prior assets when available.
  - **Export:** Use the Sora dashboard or API to render 1080p clips; download MP4 masters plus JSON metadata. Re-render variations until motion loops cleanly for the targeted watch-face duration.
  - **Conversion:** Execute the shared 60 fps PNG extraction command above. Inspect frames for motion blur artifacts; if present, request motion smoothing via Sora’s `motion_coherence` parameter before re-exporting.

- **Veo 3.1 (Google DeepMind):**
  - **Request access:** Submit an application through Google Labs with your @google.com sponsor (or vendor manager) noting Wear OS asset creation. Confirm data-handling agreements before uploading references.
  - **Prompting:** Use Veo storyboards with the template `"<pet> <state> watch-face loop, 4s duration, flat lighting, seamless loop"`; attach still keyframes exported from `art/source/pets/<pet>/` as guides. Annotate the prompt with `[pet=<pet>][state=<state>]` for traceability.
  - **Export:** Download WebM masters (VP9 + alpha when available). Capture the session parameters JSON for inclusion beside the export log.
  - **Conversion:** Transcode with `ffmpeg -i <input>.webm -vf "fps=60" art/export/pets/<pet>/<state>/%04d.png`. Preserve alpha channels by adding `-pix_fmt rgba64le` when needed before optimization.

- **Gemini (Google) video diffusion pipelines:**
  - **Request access:** Coordinate with the internal AI enablement team to enable the Gemini Experimental Video API on the shared Google Cloud project, ensuring billing and data-retention settings align with CosmoBond policies.
  - **Prompting:** Combine structured JSON prompts—`{"pet":"<pet>","state":"<state>","mood":"joyful","loop":true}`—with textual descriptors referencing approved lore. Store prompt payloads exactly as sent in the per-state metadata file.
  - **Export:** Gemini returns MP4 or MOV outputs; request 8-bit color with alpha mats disabled (Gemini currently lacks alpha). For loops, set `"loop_duration":4`. Download the response bundle (video + metadata) and checksum it before archival.
  - **Conversion:** Use the shared PNG extraction command. If Gemini outputs 30 fps, force frame doubling via `-vf "fps=60"`. Manually align loop endpoints in After Effects or Resolve if diffusion drift occurs.

- **ChatGPT (Images/Canvas + Runway bridge):**
  - **Request access:** Ensure the CosmoBond organization toggles on ChatGPT Workspace with Canvas beta. Pair it with the Runway integration (or comparable video canvas) through the admin console; store integration approval emails in `docs/vendors/`.
  - **Prompting:** Within Canvas, provide storyboard panels and textual cues for each state. Use layer labels such as `ambient_idle_panel` and `runaway_departure_panel`. When escalating to video via the Runway bridge, include explicit duration (`4 seconds`), loop requirement, and pet emotion.
  - **Export:** Download MP4 results from Runway (or exported Canvas timeline). Capture the session transcript and tool-specific settings (model, guidance scale) and append them to the per-state metadata file.
  - **Conversion:** Apply the standard PNG sequence conversion. Validate color profiles by running `ffprobe` on the MP4 and, if necessary, insert `-vf "colorspace=bt709:iall=bt601-6-625"` before export to match watch-face gamut.

- **Post-processing reminders:** After PNG extraction, run background cleanup or touch-ups in the source tool as necessary, then follow the optimization workflow below. Store any manual edit notes and privacy reviews alongside the prompts so future audits confirm compliance.

###### Animation export & integration workflow
=======
---
>>>>>>> 9c1b129d

## CI/CD Checklist for the Galaxy Watch Face
Follow the tasks in order. Each item lists its purpose, precise steps, acceptance checks, required artifacts, and recovery guidance.

### Pre-Checklist Prerequisites

<<<<<<< HEAD
- [ ] **CardioCritter — Heart Rate Fitness Monster**
  - **Watch face baseline:** Highlight primary time/date complications, add workout progress rings, and mirror key vitals in sub-complications without hiding the clock.
  - **Concept:** Thrives on heart-health consistency; syncs to resting HR, workouts, and gym visits to reflect care.
  - **Appearance cues:** Rosy, athletic animations during healthy HR/workouts; pale, slouched stance with broken-heart icon when readings stay unhealthy.
  - **Implementation hooks:** Use Health Services heart-rate samples, workout sessions, and optional geofenced gym detection; throttle polling for battery; evolve after multi-day healthy ranges; trigger Nearby Connections runaway when long-term HR neglect persists.
  - **Steps:**
    * Prototype the Watch Face Format layout with dual vitals complications and animated cardio rings.
    * Pipe in continuous and session-based heart-rate data, smoothing spikes and mapping thresholds to CardioCritter emotional states.
    * Script evolution/runaway sequences tied to streak achievements and chronic neglect, syncing Nearby Connections handoff triggers.
  - **Acceptance:**
    * Satisfies the **Shared DigiPet Evidence Primer**.
    * Heart-rate zones drive visible animation swaps within 5 seconds of sensor updates without obscuring timekeeping.
    * Evolution unlocks only after configured healthy-range streak and runaway triggers when sustained unhealthy averages persist.
    * Animation assets listed in the checklist (see [Generative animation workflows](#generative-animation-workflows) for sourcing options) are committed under `art/export/pets/cardiocritter/` with matching `@raw/@drawable` resources and documented in `docs/pets/cardiocritter/`.
  - **Artifacts:**
    * Updated watchface layout diff plus animation reference sheet for cardio states.
    * Sensor replay logs showing heart-rate threshold transitions and resulting animations.
    * Nearby Connections trigger notes confirming runaway handoff behavior.
    * `docs/pets/cardiocritter/animation.md` updated with export settings, optimization output, and asset verification screenshots.

- [ ] **StepSprite — Step Count Companion**
  - **Watch face baseline:** Pair time/date with a step-progress complication ring and configurable secondary slots for goal streaks.
  - **Concept:** Feeds on step goals and celebrates streaks; idleness drains energy and risks escape.
  - **Appearance cues:** Happy, fast animations when goals met; sluggish, yawning sprite with boredom icon on sedentary days.
  - **Implementation hooks:** Subscribe to step-count deltas via Health Services or Google Fit; add idle reminders; evolve after multi-day goal streaks; treat steps and manual feeds as hunger refills.
  - **Steps:**
    * Build animated progress ring visuals and secondary streak complication tied to configurable daily targets.
    * Connect Health Services step streams and fall back to manual feed interactions when unavailable.
    * Implement streak tracker influencing StepSprite energy, evolutions, and idle-warning behaviors.
  - **Acceptance:**
    * Satisfies the **Shared DigiPet Evidence Primer**.
    * Step goal completion updates the watch face within one minute and unlocks celebratory animations.
    * Consecutive idle periods trigger gentle nudges before runaway state initiates after configured neglect window.
    * Animation assets listed in the checklist (see [Generative animation workflows](#generative-animation-workflows) for sourcing options) are committed under `art/export/pets/stepsprite/` with matching `@raw/@drawable` resources and documented in `docs/pets/stepsprite/`.
  - **Artifacts:**
    * Streak calculator unit test output and animation capture for goal celebrations vs. idle slump.
    * Logs illustrating Health Services ingestion and manual override fallback.
    * Documentation of idle reminder cadence and runaway timing in `docs/pets/stepsprite/`.
    * `docs/pets/stepsprite/animation.md` updated with export settings, optimization output, and asset verification screenshots.

- [ ] **SomnoSloth — Sleepy Sloth Pet**
  - **Watch face baseline:** Surface time/date alongside last-night sleep summary complications and sunrise/sunset context.
  - **Concept:** Mirrors user sleep quality and encourages wind-down rituals; prolonged poor sleep risks runaway.
  - **Appearance cues:** Snoring, hanging sloth overnight; messy fur and dark circles after insufficient rest; zen smile after quality sleep streaks.
  - **Implementation hooks:** Pull sleep sessions from Samsung Health or Health Services; animate state transitions at sleep start/end; track streaks for evolution; push gentle bedtime reminders.
  - **Steps:**
    * Design dual complications for prior-night duration and current streak health aligned with circadian cues.
    * Integrate sleep session ingestion with smoothing for naps vs. full cycles and schedule transition animations at bedtime/wake events.
    * Configure evolution, reminder, and runaway logic based on sustained sleep quality thresholds.
  - **Acceptance:**
    * Satisfies the **Shared DigiPet Evidence Primer**.
    * Sleep-quality streaks adjust SomnoSloth posture and mood immediately after nightly sync completes.
    * Bedtime reminder cadence adapts to user preference without exceeding notification caps and runaway triggers after repeated poor scores.
    * Animation assets listed in the checklist (see [Generative animation workflows](#generative-animation-workflows) for sourcing options) are committed under `art/export/pets/somnosloth/` with matching `@raw/@drawable` resources and documented in `docs/pets/somnosloth/`.
  - **Artifacts:**
    * Timeline capture showing bedtime, sleep, and wake animations.
    * Sleep session parsing tests plus metrics summary stored with reminder configuration notes.
    * Evidence of runaway recovery quest text and thresholds in `docs/pets/somnosloth/`.
    * `docs/pets/somnosloth/animation.md` updated with export settings, optimization output, and asset verification screenshots.

- [ ] **LumiLizard — Light & Dark Reactive Pet**
  - **Watch face baseline:** Blend time/date with ambient light indicators; offer sunrise/sunset complication slots.
  - **Concept:** Reacts to ambient light/time-of-day balance; encourages daylight exposure and restful nights.
  - **Appearance cues:** Sun-dragon form with warm glow in daylight; moonlit chameleon with bat wings in darkness or nighttime wakefulness.
  - **Implementation hooks:** Sample ambient light sensor; merge with local time/sunrise calculations; log daylight minutes; set dual evolution paths for sun- vs moon-focused care.
  - **Steps:**
    * Create light-exposure complication pairing with sunrise/sunset indicators inside the WFF layout.
    * Fuse ambient light sensor readings with geolocation-based solar data to score daylight vs. nocturnal engagement.
    * Drive dual-path evolution art states and runaways based on imbalance, providing coaching nudges when thresholds slip.
  - **Acceptance:**
    * Satisfies the **Shared DigiPet Evidence Primer**.
    * Light exposure scoring updates within 60 seconds of environmental change and selects matching animation palette.
    * Evolution branch (solar or lunar) only unlocks after sustained balance and runaway occurs if imbalance persists for configured days.
    * Animation assets listed in the checklist (see [Generative animation workflows](#generative-animation-workflows) for sourcing options) are committed under `art/export/pets/lumilizard/` with matching `@raw/@drawable` resources and documented in `docs/pets/lumilizard/`.
  - **Artifacts:**
    * Sensor sampling chart illustrating smoothing, throttling, and update cadence.
    * Palette/animation storyboard for sun vs. moon personas.
    * Geo/time calculation tests stored with daylight scoring documentation.
    * `docs/pets/lumilizard/animation.md` updated with export settings, optimization output, and asset verification screenshots.

- [ ] **DecibelDog — Sound-Sensitive Pup**
  - **Watch face baseline:** Keep central time/date clear while adding subtle volume meters as complications.
  - **Concept:** Responds to ambient noise, user speech, and music; thrives on interactive sound play.
  - **Appearance cues:** Relaxed pup in quiet; paws over ears in loud spaces; tail-wag head tilt when hearing owner; dancing/howling when music detected.
  - **Implementation hooks:** Sample microphone amplitude bursts with RECORD_AUDIO consent; optionally integrate speech recognition sessions; tie dance mode to media-session metadata; evolve via cumulative interaction minutes.
  - **Steps:**
    * Implement audio-level complication visualization with opt-in privacy gating and microphone status indicators.
    * Process amplitude bursts and media-session callbacks to classify quiet, conversation, and music modes.
    * Link classification outcomes to DecibelDog animations, rewards, and runaway thresholds respecting consent revocation.
  - **Acceptance:**
    * Satisfies the **Shared DigiPet Evidence Primer**.
    * Opt-in prompts and consent revocation immediately start/stop audio sampling with clear UI feedback.
    * Distinct animations trigger for quiet, conversational, and loud/music environments with hysteresis preventing flicker.
    * Animation assets listed in the checklist (see [Generative animation workflows](#generative-animation-workflows) for sourcing options) are committed under `art/export/pets/decibeldog/` with matching `@raw/@drawable` resources and documented in `docs/pets/decibeldog/`.
  - **Artifacts:**
    * Privacy consent flow recording and configuration notes.
    * Classification unit tests with audio fixture summaries.
    * Animation capture for each sound band stored alongside amplitude logs.
    * `docs/pets/decibeldog/animation.md` updated with export settings, optimization output, and asset verification screenshots.

- [ ] **RoverFox — Location & Travel Explorer Pet**
  - **Watch face baseline:** Combine time/date with distance-traveled and next-location badge complications.
  - **Concept:** Celebrates exploration, new GPS locations, and walking adventures; neglect triggers wandering off.
  - **Appearance cues:** Backpacked fox with souvenir icons for new locales; restless pacing when stationary for days.
  - **Implementation hooks:** Use FusedLocationProvider (phone or watch) with batching; log unique locations/badges; limit GPS sampling to motion events; enable Nearby Connections adoption when abandonment thresholds met.
  - **Steps:**
    * Build exploration badge complication with last-trip distance indicator and souvenir iconography.
    * Implement motion-gated location batching, syncing new locale discoveries to RoverFox’s state machine.
    * Script adoption/runaway cutscenes that hand off to Nearby Connections when neglect thresholds are hit.
  - **Acceptance:**
    * Satisfies the **Shared DigiPet Evidence Primer**.
    * Location sampling respects motion gating and logs fewer than the allowed GPS polls per hour when stationary.
    * New locale discovery immediately awards badges and unlocks celebratory animations; runaway triggers after configured stationary duration.
    * Animation assets listed in the checklist (see [Generative animation workflows](#generative-animation-workflows) for sourcing options) are committed under `art/export/pets/roverfox/` with matching `@raw/@drawable` resources and documented in `docs/pets/roverfox/`.
  - **Artifacts:**
    * Location throttling metrics and badge ledger stored in documentation.
    * Animation captures for discovery, idle pacing, and runaway adoption sequences.
    * Consent and privacy note for location sharing appended to `docs/pets/roverfox/`.
    * `docs/pets/roverfox/animation.md` updated with export settings, optimization output, and asset verification screenshots.

- [ ] **Mounty — Elevation & Climbing Pet**
  - **Watch face baseline:** Integrate time/date with floor-count or elevation-gain complications and summit progress meters.
  - **Concept:** Gains energy from stair climbs and hikes; sedentary flat days reduce morale.
  - **Appearance cues:** Goat bounding up slopes on ascents; grazing boredom when flat; celebratory summit flag for milestones.
  - **Implementation hooks:** Read barometer/pressure sensor for floor detection; filter via step activity; compare totals to mountain benchmarks; trigger evolution at cumulative elevation goals.
  - **Steps:**
    * Craft elevation progress complication with configurable summit goals and intermediate checkpoint markers.
    * Calibrate barometer-derived floor detection using activity context and fallback to manual entry when unavailable.
    * Map cumulative elevation achievements to evolution stages and define neglect decay for low-activity periods.
  - **Acceptance:**
    * Satisfies the **Shared DigiPet Evidence Primer**.
    * Elevation gain updates appear on-watch within two minutes of climb completion with validated barometer smoothing.
    * Summit celebrations trigger exactly at goal thresholds and neglect decay follows documented pacing.
    * Animation assets listed in the checklist (see [Generative animation workflows](#generative-animation-workflows) for sourcing options) are committed under `art/export/pets/mounty/` with matching `@raw/@drawable` resources and documented in `docs/pets/mounty/`.
  - **Artifacts:**
    * Calibration dataset showing raw vs. filtered elevation samples.
    * Animation captures for ascent, idle grazing, and summit celebration.
    * Evolution threshold table recorded in `docs/pets/mounty/`.
    * `docs/pets/mounty/animation.md` updated with export settings, optimization output, and asset verification screenshots.

- [ ] **Thermagon — Temperature-Driven Dragon**
  - **Watch face baseline:** Pair time/date with skin/ambient temperature complications and fever alerts without clutter.
  - **Concept:** Reacts to temperature extremes; encourages climate awareness and safe ranges.
  - **Appearance cues:** Blue shivering dragon in cold; red panting dragon when hot; dual-element adult form after adaptation.
  - **Implementation hooks:** Access skin-temp API or weather service; set comfort thresholds; notify on fever-like spikes; unlock seasonal evolutions after experiencing varied climates.
  - **Steps:**
    * Design dual-temperature complications showing current skin temp and ambient/forecast context with alert badges.
    * Integrate temperature readings with hysteresis and fallback to weather APIs when skin data unavailable.
    * Configure adaptation evolutions and safety notifications for sustained extremes, including runaway triggers during prolonged unsafe readings.
  - **Acceptance:**
    * Satisfies the **Shared DigiPet Evidence Primer**.
    * Alerts fire when thresholds breached and auto-clear after readings stabilize within comfort band.
    * Seasonal evolution requires documented exposure to both heat and cold patterns without conflicting with safety notifications.
    * Animation assets listed in the checklist (see [Generative animation workflows](#generative-animation-workflows) for sourcing options) are committed under `art/export/pets/thermagon/` with matching `@raw/@drawable` resources and documented in `docs/pets/thermagon/`.
  - **Artifacts:**
    * Alert log and notification copy stored with threshold configuration spreadsheet.
    * Animation captures for cold, hot, neutral, and dual-element states.
    * Integration tests verifying sensor vs. weather fallback priority.
    * `docs/pets/thermagon/animation.md` updated with export settings, optimization output, and asset verification screenshots.

- [ ] **ZenPanda — Stress & Calm Companion**
  - **Watch face baseline:** Show time/date with stress or HRV complications plus breathing timer shortcuts.
  - **Concept:** Biofeedback pet that mirrors stress levels and rewards mindfulness practices.
  - **Appearance cues:** Meditative lotus pose when calm; pacing with stress clouds during tension; levitating guru form at peak evolution.
  - **Implementation hooks:** Consume HRV/stress metrics from Samsung Health or derived HR data; embed guided breathing micro-app; log calm minutes for streak-based evolution; escalate visual cues before notifications.
  - **Steps:**
    * Layout HRV/stress complication alongside instant-access breathing control and meditation start buttons.
    * Translate HRV readings into stress tiers powering ZenPanda mood changes and escalation cues.
    * Implement calm-minute streak tracking with guided-session completions influencing evolution and runaway forgiveness.
  - **Acceptance:**
    * Satisfies the **Shared DigiPet Evidence Primer**.
    * Stress spikes surface progressive visual cues before notifications and guided breathing entry point launches within one tap.
    * Calm streak milestones unlock evolution tiers; neglecting practices triggers shell-withdrawn state before runaway.
    * Animation assets listed in the checklist (see [Generative animation workflows](#generative-animation-workflows) for sourcing options) are committed under `art/export/pets/zenpanda/` with matching `@raw/@drawable` resources and documented in `docs/pets/zenpanda/`.
  - **Artifacts:**
    * HRV-to-tier mapping chart plus associated unit tests.
    * Session logs demonstrating guided breathing launches and calm-minute accumulation.
    * Visual capture of escalation cues vs. calm glow stored in documentation.
    * `docs/pets/zenpanda/animation.md` updated with export settings, optimization output, and asset verification screenshots.

- [ ] **JiggleJelly — Motion-Interactive Play Pet**
  - **Watch face baseline:** Maintain clear clock/date while dedicating a complication to play-state/energy and minimizing motion occlusion.
  - **Concept:** Responds to wrist gestures and playful shakes; kinetic energy keeps it alive.
  - **Appearance cues:** Squishy blob deforming with shakes; dangling from top when watch inverted; dull, flattened jelly when ignored.
  - **Implementation hooks:** Use accelerometer/gyroscope listeners during active sessions; detect shakes/tilts/flicks; convert activity into energy points; fall back to manual feeds when motion data unavailable.
  - **Steps:**
    * Build play-energy complication with quick access to manual feed controls and energy decay display.
    * Implement motion gesture classifier differentiating shakes, flips, and waves with configurable sensitivity.
    * Link gesture outcomes to animation rigs, energy economy, and runaway timer that pauses when manual feeds triggered.
  - **Acceptance:**
    * Satisfies the **Shared DigiPet Evidence Primer**.
    * Gesture recognition distinguishes at least three motions with less than 5% false positives in recorded tests.
    * Energy decay and replenishment follow documented curve; runaway triggers after sustained inactivity unless manual feed logged.
    * Animation assets listed in the checklist (see [Generative animation workflows](#generative-animation-workflows) for sourcing options) are committed under `art/export/pets/jigglejelly/` with matching `@raw/@drawable` resources and documented in `docs/pets/jigglejelly/`.
  - **Artifacts:**
    * Gesture classifier evaluation report and accelerometer fixture data.
    * Animation captures for shake joy, inverted dangle, and flattened neglect states.
    * Energy economy configuration written to `docs/pets/jigglejelly/`.
    * `docs/pets/jigglejelly/animation.md` updated with export settings, optimization output, and asset verification screenshots.

#### Activity & Habit-Driven DigiPets

- [ ] **LexiOwl — Language Learning Owl**
  - **Watch face baseline:** Preserve time/date readability while surfacing daily lesson streak and vocabulary complication slots.
  - **Concept:** Thrives on language practice, speaking drills, and streak maintenance; neglect prompts it to seek new knowledge elsewhere.
  - **Appearance cues:** Cap-and-book owl hooting happily after lessons; expectant stare holding flashcards when sessions missed.
  - **Implementation hooks:** Integrate with language apps via notifications/APIs or manual logging; support speech recognition practice; evolve with streaks and vocabulary milestones.
  - **Steps:**
    * Implement streak and vocabulary complications with quick-launch link to preferred language exercises.
    * Sync lesson completions via partner APIs or manual log entries, awarding XP for diverse practice modes.
    * Configure evolution path rewarding streak longevity and vocabulary milestones while handling neglect transitions.
  - **Acceptance:**
    * Satisfies the **Shared DigiPet Evidence Primer**.
    * Lesson completion sync updates LexiOwl demeanor before next session reminder and accounts for offline entries.
    * Vocabulary milestone unlocks trigger celebratory animations and log entries while missed sessions degrade morale.
    * Animation assets listed in the checklist (see [Generative animation workflows](#generative-animation-workflows) for sourcing options) are committed under `art/export/pets/lexiowl/` with matching `@raw/@drawable` resources and documented in `docs/pets/lexiowl/`.
  - **Artifacts:**
    * API/notification sync log plus fallback manual entry workflow notes.
    * Animation captures for milestone celebration vs. expectant idle state.
    * Streak decay schedule documented in `docs/pets/lexiowl/`.
    * `docs/pets/lexiowl/animation.md` updated with export settings, optimization output, and asset verification screenshots.

- [ ] **EchoParrot — Voice Assistant Mimic Pet**
  - **Watch face baseline:** Keep clock/date front-and-center with a conversation counter complication and mic access toggle.
  - **Concept:** Mimics user speech and celebrates frequent voice interactions; grows lonely during silence.
  - **Appearance cues:** Vibrant parrot flapping and lip-syncing during chats; drooping bird asking questions when unheard.
  - **Implementation hooks:** Provide push-to-talk sessions with SpeechRecognizer/TextToSpeech; optionally monitor media session or call states via companion; store safe vocabulary snippets for emergent dialogue.
  - **Steps:**
    * Craft conversation counter complication with quick mic toggle and privacy indicators.
    * Implement push-to-talk dialog pipeline capturing safe snippets and mirroring assistant responses.
    * Schedule call/media detection hooks that influence EchoParrot mood and runaway thresholds.
  - **Acceptance:**
    * Satisfies the **Shared DigiPet Evidence Primer**.
    * Voice sessions respect consent toggles, immediately muting capture when disabled.
    * Interaction frequency changes animation state within the next poll cycle and runaway triggers after sustained silence.
    * Animation assets listed in the checklist (see [Generative animation workflows](#generative-animation-workflows) for sourcing options) are committed under `art/export/pets/echoparrot/` with matching `@raw/@drawable` resources and documented in `docs/pets/echoparrot/`.
  - **Artifacts:**
    * Conversation counter test logs and privacy toggle UX capture.
    * Audio session transcript samples with anonymization notes.
    * Mood state change timeline recorded in `docs/pets/echoparrot/`.
    * `docs/pets/echoparrot/animation.md` updated with export settings, optimization output, and asset verification screenshots.

- [ ] **Memophant — Note-Taking Elephant**
  - **Watch face baseline:** Combine time/date with quick-note shortcut and pending reminder complication.
  - **Concept:** Encourages capturing notes/tasks; rewards consistent information logging and recall.
  - **Appearance cues:** Elephant cataloging sticky notes when fed; concerned trunk offering reminders when backlog grows.
  - **Implementation hooks:** Sync with note/task APIs or in-app ledger; allow voice dictation; schedule pet-driven reminders; quiz user on past entries for bonus morale.
  - **Steps:**
    * Add quick-note launcher and backlog complication showcasing pending items and quiz prompts.
    * Connect to task/notes provider APIs with offline-first caching and safe voice dictation handling.
    * Build reminder cadence, quiz interactions, and runaway conditions tied to backlog health.
  - **Acceptance:**
    * Satisfies the **Shared DigiPet Evidence Primer**.
    * Notes sync bi-directionally with provider within user-defined latency, updating Memophant mood accordingly.
    * Reminder and quiz flows respect notification caps and reduce backlog when completed; runaway triggers only after persistent neglect.
    * Animation assets listed in the checklist (see [Generative animation workflows](#generative-animation-workflows) for sourcing options) are committed under `art/export/pets/memophant/` with matching `@raw/@drawable` resources and documented in `docs/pets/memophant/`.
  - **Artifacts:**
    * Sync transaction logs and caching strategy notes.
    * UX recording for reminder and quiz interactions.
    * Backlog scoring rubric captured in `docs/pets/memophant/`.
    * `docs/pets/memophant/animation.md` updated with export settings, optimization output, and asset verification screenshots.

- [ ] **BusyBee — Productivity & To-Do Bee**
  - **Watch face baseline:** Balance time/date with task-progress gauges and honey-meter complication slots.
  - **Concept:** Gains energy from completed tasks and focus sessions; overwhelmed by unchecked queues.
  - **Appearance cues:** Celebratory waggle dance after completions; buried-under-paper animation when overdue tasks pile up.
  - **Implementation hooks:** Tie into Google Tasks/Todoist APIs or pet-native checklist; reward Pomodoro timers; log completion streaks for evolution; send gentle two-per-day reminders respecting notification cap.
  - **Steps:**
    * Implement honey-meter complication summarizing completion percentage and Pomodoro streaks.
    * Integrate with chosen task provider, reconciling completed vs. overdue items and focus sessions.
    * Script morale/evolution logic that rewards streaks and handles backlog overload leading to runaway.
  - **Acceptance:**
    * Satisfies the **Shared DigiPet Evidence Primer**.
    * Task completion sync updates BusyBee animations within the next refresh window; overdue thresholds trigger supportive prompts before runaway.
    * Reminder system never exceeds two actionable alerts per day and respects quiet hours settings.
    * Animation assets listed in the checklist (see [Generative animation workflows](#generative-animation-workflows) for sourcing options) are committed under `art/export/pets/busybee/` with matching `@raw/@drawable` resources and documented in `docs/pets/busybee/`.
  - **Artifacts:**
    * Task provider sync log and reconciliation tests.
    * Animation capture for waggle dance, paperwork overwhelm, and runaway preview.
    * Reminder schedule documentation in `docs/pets/busybee/`.
    * `docs/pets/busybee/animation.md` updated with export settings, optimization output, and asset verification screenshots.

- [ ] **BuddyPup — Social Interaction Dog**
  - **Watch face baseline:** Keep time/date visible with social-activity complication summarizing calls/messages/meetups.
  - **Concept:** Reflects user’s communication cadence; motivates regular outreach and shared moments.
  - **Appearance cues:** Tail-wagging pup delivering envelopes post-interaction; lonely whimper animation after prolonged silence.
  - **Implementation hooks:** Mirror call/message counts via companion notification listener (with consent); allow manual logging of in-person meetups; support Nearby co-play when two pets are close; evolve via sustained social goals.
  - **Steps:**
    * Create social pulse complication aggregating digital communications and manual meetup logs.
    * Implement consent-aware notification listener bridge with manual entry UI for offline meetups.
    * Coordinate co-play detection and runaway behavior tied to communication drought periods.
  - **Acceptance:**
    * Satisfies the **Shared DigiPet Evidence Primer**.
    * Social tally updates within five minutes of interactions and differentiates digital vs. in-person credits.
    * Co-play handshake succeeds between nearby devices and runaway triggers after documented silence duration.
    * Animation assets listed in the checklist (see [Generative animation workflows](#generative-animation-workflows) for sourcing options) are committed under `art/export/pets/buddypup/` with matching `@raw/@drawable` resources and documented in `docs/pets/buddypup/`.
  - **Artifacts:**
    * Interaction log sample plus privacy note for notification listener usage.
    * Animation captures for mail delivery, co-play joy, and lonely whimper states.
    * Documentation of manual meetup entry workflow in `docs/pets/buddypup/`.
    * `docs/pets/buddypup/animation.md` updated with export settings, optimization output, and asset verification screenshots.

- [ ] **BeatBunny — Music-Loving Dancing Rabbit**
  - **Watch face baseline:** Anchor clock/date while showcasing now-playing or tempo complications and keeping dance space clear.
  - **Concept:** Lives for music playback and rhythm games; languishes without regular listening.
  - **Appearance cues:** Genre-specific dances with musical notes; bored flop when environment is silent for days.
  - **Implementation hooks:** Detect active media sessions/notifications; optional mic beat checks; offer tap-to-rhythm mini-games; evolve through cumulative listening minutes and genre diversity.
  - **Steps:**
    * Add now-playing/tempo complications with access to tap-to-rhythm micro-interaction.
    * Integrate media session callbacks and optional beat detection to set animation tempo.
    * Track listening duration and genre diversity, mapping to BeatBunny morale, evolution, and neglect decay.
  - **Acceptance:**
    * Satisfies the **Shared DigiPet Evidence Primer**.
    * Beat-driven animations sync within 500ms of tempo changes and pause gracefully when playback stops.
    * Diversity scoring unlocks evolution while extended silence triggers bored flop and eventual runaway.
    * Animation assets listed in the checklist (see [Generative animation workflows](#generative-animation-workflows) for sourcing options) are committed under `art/export/pets/beatbunny/` with matching `@raw/@drawable` resources and documented in `docs/pets/beatbunny/`.
  - **Artifacts:**
    * Media session/beat detection logs highlighting tempo sync.
    * Animation capture for genre variants and silence slump.
    * Genre diversity scoring doc placed in `docs/pets/beatbunny/`.
    * `docs/pets/beatbunny/animation.md` updated with export settings, optimization output, and asset verification screenshots.

- [ ] **BookWorm — Reading & Knowledge Pet**
  - **Watch face baseline:** Combine time/date with reading streak progress and quick journal entry complication.
  - **Concept:** Feeds on books/articles consumed; metamorphoses as user builds a reading habit.
  - **Appearance cues:** Page-munching caterpillar during sessions; cocooning when neglected; butterfly form after major goals.
  - **Implementation hooks:** Track reading app usage via usage stats/APIs or manual timers; integrate fact-of-the-day prompts; evolve on streaks, completed books, and total minutes read.
  - **Steps:**
    * Implement reading streak complication with quick-journal shortcut for reflections or summaries.
    * Gather reading duration via usage stats/manual timer inputs and validate across multiple sources.
    * Tie milestones (completed books, streak length) to transformation animations and runaway/backslide conditions.
  - **Acceptance:**
    * Satisfies the **Shared DigiPet Evidence Primer**.
    * Reading sessions register within tracked categories and update BookWorm form at milestone boundaries.
    * Fact-of-the-day prompts rotate without repetition during 14-day window and skip when streak is broken.
    * Animation assets listed in the checklist (see [Generative animation workflows](#generative-animation-workflows) for sourcing options) are committed under `art/export/pets/bookworm/` with matching `@raw/@drawable` resources and documented in `docs/pets/bookworm/`.
  - **Artifacts:**
    * Usage stats ingestion logs with reconciliation script notes.
    * Animation captures for caterpillar, cocoon, and butterfly states.
    * Milestone table and prompt rotation plan saved under `docs/pets/bookworm/`.
    * `docs/pets/bookworm/animation.md` updated with export settings, optimization output, and asset verification screenshots.

- [ ] **ShutterBug — Photography & Creativity Pet**
  - **Watch face baseline:** Show time/date with photo-count complication and camera remote shortcut without obscuring dial.
  - **Concept:** Thrives on new photos and creative prompts; fades when no moments are captured.
  - **Appearance cues:** Ladybug flashing camera after shots; colorless carapace when photo drought persists; vibrant shell when gallery grows.
  - **Implementation hooks:** Companion monitors camera roll for new media (READ_MEDIA_IMAGES); surface daily photo challenges; optionally sync thumbnails to phone app; evolve as albums fill and prompt quests completed.
  - **Steps:**
    * Add photo-count complication with quick camera remote access and prompt indicator badges.
    * Implement media monitoring respecting privacy scopes, syncing new shots and creative prompt completions.
    * Map photo cadence to ShutterBug coloration, evolution states, and neglect fade/runaway sequences.
  - **Acceptance:**
    * Satisfies the **Shared DigiPet Evidence Primer**.
    * New photo detection reflects on-watch within one sync cycle and challenge prompts rotate without repeating inside weekly set.
    * Neglect fades progress predictably and runaway occurs after documented drought duration.
    * Animation assets listed in the checklist (see [Generative animation workflows](#generative-animation-workflows) for sourcing options) are committed under `art/export/pets/shutterbug/` with matching `@raw/@drawable` resources and documented in `docs/pets/shutterbug/`.
  - **Artifacts:**
    * Media sync audit log and permission rationale documentation.
    * Animation captures for vibrant, neutral, and faded shells.
    * Prompt rotation schedule recorded in `docs/pets/shutterbug/`.
    * `docs/pets/shutterbug/animation.md` updated with export settings, optimization output, and asset verification screenshots.

- [ ] **TranquiliTurtle — Meditation & Mindfulness Turtle**
  - **Watch face baseline:** Keep time/date legible with mindfulness-minute complication and quick-start breathing control.
  - **Concept:** Rewards guided breathing, meditation, and calm streaks; hides in shell when routines lapse.
  - **Appearance cues:** Floating lotus pose during sessions; shell-withdrawn turtle signaling missed practices; radiant aura at master tier.
  - **Implementation hooks:** Pull mindfulness minutes from Health Services or built-in exercises; include pet-led breathing UI; track streaks and total minutes; gently prompt when stress trends high.
  - **Steps:**
    * Implement mindfulness-minute complication with ambient animation toggle for low-power mode.
    * Sync guided session completions from services or native routines, applying streak logic for calm aura unlocks.
    * Configure stress-detection nudges, shell-withdrawn fallback, and runaway gating on prolonged inactivity.
  - **Acceptance:**
    * Satisfies the **Shared DigiPet Evidence Primer**.
    * Guided session completions update TranquiliTurtle aura before the next scheduled prompt and respect reduced-motion settings.
    * Stress-triggered nudges stay within notification policy and runaway occurs after confirmed inactivity threshold.
    * Animation assets listed in the checklist (see [Generative animation workflows](#generative-animation-workflows) for sourcing options) are committed under `art/export/pets/tranquiliturtle/` with matching `@raw/@drawable` resources and documented in `docs/pets/tranquiliturtle/`.
  - **Artifacts:**
    * Session sync logs and reduced-motion configuration notes.
    * Animation captures for meditation, shell-withdrawn, and radiant aura states.
    * Prompt schedule and inactivity thresholds documented in `docs/pets/tranquiliturtle/`.
    * `docs/pets/tranquiliturtle/animation.md` updated with export settings, optimization output, and asset verification screenshots.

- [ ] **VoltVampire — Tech Use & Battery Pet**
  - **Watch face baseline:** Present time/date with dual battery complications (watch/phone) and charging reminders without obscuring the dial.
  - **Concept:** Feeds on healthy charging habits; weakens when devices regularly hit critical battery or over-discharge.
  - **Appearance cues:** Glowing bat sipping energy during charges; pale, swooning sprite when batteries near zero; regal vampire persona after sustained battery stewardship.
  - **Implementation hooks:** Monitor watch battery locally and sync phone battery via Data Layer; award timely-charge points; trigger low-battery nudges; log deep discharges to influence runaway/death sequences.
  - **Steps:**
    * Build dual battery complications with charge schedule indicators and healthy-habit streak tracker.
    * Implement Data Layer sync plus charging habit analytics that differentiate quick top-offs vs. deep cycles.
    * Tie analytics to VoltVampire mood, evolution, and runaway/hibernation sequences with configurable thresholds.
  - **Acceptance:**
    * Satisfies the **Shared DigiPet Evidence Primer**.
    * Battery sync stays within one-minute freshness between watch and phone, and charging habit analysis classifies sessions accurately.
    * Nudges respect notification caps and runaway/hibernation only triggers after repeated critical battery events.
    * Animation assets listed in the checklist (see [Generative animation workflows](#generative-animation-workflows) for sourcing options) are committed under `art/export/pets/voltvampire/` with matching `@raw/@drawable` resources and documented in `docs/pets/voltvampire/`.
  - **Artifacts:**
    * Battery sync logs and analytics summary stored with threshold configs.
    * Animation capture for charging feast, low-battery swoon, and regal evolution.
    * Notification copy and escalation ladder documented in `docs/pets/voltvampire/`.
    * `docs/pets/voltvampire/animation.md` updated with export settings, optimization output, and asset verification screenshots.

### Retention Expectations & Ritual Design
- **Engagement cadence:** Craft daily micro-rituals (feed, play, quick training) taking <90 seconds, weekly depth loops (adventures, co-op quests), and monthly aspirational milestones (rare evolutions, habitat overhauls). Track activation, day-7, and day-30 retention with explicit thresholds per ritual type.
- **Notification philosophy:** Favor ambient nudges through pet behavior rather than push spam. When notifications are required, cap at two actionable alerts per day, contextualized with streak progress and sent during empirically successful engagement windows.
- **Re-engagement safety net:** If a pet flees due to neglect, provide a compassionate return quest (e.g., “complete two self-care tasks to earn back trust”) to avoid permanent loss while still reinforcing accountability.
- **Analytics instrumentation:** Log interaction categories, streak outcomes, social feature usage, and evolution progress. Correlate with health goals to ensure personalized triggers feel attainable; revise thresholds if churn indicators spike.
- **Content refresh schedule:** Maintain a rotating calendar of limited-time accessories, social quests, and ambient animations so returning players discover novelty without overwhelming new users.

### QA Rigor Enhancements
- **Companion simulation suite:** Build automated scenarios that fast-forward lifecycle states (happy → neglected → runaway → reunion) and assert UI/animation fidelity in each stage. Capture golden videos or frame sequences for regression tracking.
- **Device matrix:** Expand beyond Watch8 Classic to include smaller/larger bezels and different brightness profiles. Document pass/fail matrices in `docs/qa/device_matrix.md` with firmware versions and ambient-mode screenshots.
- **Complication/tile contract tests:** Validate pause/resume semantics by programmatically switching watch faces and confirming timers, animations, and data flows halt and resume without drift.
- **Audio consent verification:** Unit test preference toggles ensuring pet audio mirroring only activates when explicit consent is stored, and that revoking access silences features immediately.
- **Social sandbox:** Mock co-op sessions to verify prank consent, cooldown timers, and cross-account state sync.

### Repository Structure & Standards Deep Dive
- **Modular boundaries:** Keep watch face declarative assets in `app/src/main/res/raw/` and Kotlin orchestration in `app/src/main/java/com/cosmobond/...`. Create dedicated packages for evolution logic, social networking, and analytics sinks to prevent monolith controllers.
- **Documentation map:** Expand `docs/` with subfolders (`docs/design/companions`, `docs/retention`, `docs/social`) containing personas, ritual maps, and state charts. Update the decision log whenever structure changes.
- **Naming conventions:** Use `Companion` prefix for pet-related classes (`CompanionStateMachine`, `CompanionAudioSync`), `Habitat` for environment modules, and suffix tests with `Test`/`Spec` consistently.
- **Asset governance:** Store layered art in `art/source/` (PSD/AI) with exported runtime assets in `art/export/`. Include README files describing export settings, compression, and color profiles.

### File Management & Coding Practices — Extra Steps
- **State persistence:** Centralize pet state serialization in a single repository (e.g., `CompanionStateStore`) with migration tests whenever schema changes.
- **Feature flags:** Introduce remote-config toggles for experimental social features or evolution variants to stage rollouts safely.
- **Accessibility reviews:** Document accessible color pairs and animation comfort settings; ensure every new animation ships with reduced-motion alternatives.
- **Localization readiness:** Prepare strings for internationalization from day one, storing copy in `res/values/strings_companion.xml` with developer-facing descriptions.
- **Performance budgets:** Set frame-time budgets (≤16ms for interactive scenes, ≤33ms ambient) and monitor with Baseline Profiles plus macrobenchmarks.
- **Security hygiene:** Sanitize network payloads for social features, rotate OAuth tokens regularly, and limit scopes to least-privilege.

## Ready-to-Run Repository Snapshot
This repository already includes baseline policy files, directory scaffolding, GitHub Actions workflows, and a minimal Watch Face Format XML. Review the structure before claiming tasks:
- `.github/workflows/android.yml` and `release.yml` implement PR checks and internal releases.
- `app/` contains a starter Wear OS module with `res/raw/watchface.xml` and a placeholder `CosmoBondWatchFaceService`.
- `docs/`, `art/`, and related directories are pre-created so that documentation tasks can start immediately.

---

## CI/CD Checklist for the Galaxy Watch Face
Follow the tasks in order. Each item lists its purpose, precise steps, acceptance checks, required artifacts, and recovery guidance.

### Pre-Checklist Prerequisites

- [ ] **Design brief finalized:** Dial layout, typography, color palette, complication plan, and animation storyboards approved.
- [ ] **Asset requirements gathered:** Vector/raster assets, fonts, and ambient-mode variants stored in an accessible location.
- [ ] **Feature scope prioritized:** Feature list with interactive behaviors, data integrations, and configuration options locked for v1.0.
- [ ] **Account and secret access secured:** Google Play Console, signing keys, analytics credentials, and related secrets available for automation.
- [ ] **Validation plan prepared:** Target device matrix, manual test scenarios, and acceptance criteria documented for handoff.

### Phase 0 — Baseline Verification & Policy Alignment

1. **[ ] Prompt:** _"Audit the repository guardrails. Inspect `README.md`, `CODEOWNERS`, `CONTRIBUTING.md`, `LICENSE`, `.gitignore`, `.editorconfig`, and `.gitattributes`; record any needed adjustments in `docs/project/decision_log.md`; capture current branch protection status and document how to request updates."_
   - **Purpose:** Confirm guardrails and initial documentation are present.
   - **Acceptance:** Baseline files reviewed; issues noted in `docs/project/decision_log.md`; branch protections documented.
   - **Artifacts:** Decision log entry, branch protection screenshot.
   - **Fail?:** Address missing protections or file updates, recommit.

2. **[ ] Prompt:** _"Lock the platform versions and compliance targets. Confirm JDK 17, AGP 8.5.x+, Kotlin 1.9+, Gradle wrapper, Android SDK API 34, and Wear OS emulator images, then update `docs/setup/tooling.md` with the versions, download links, and Wear OS 5/6 lineage references."_
   - **Steps:**
     1. Create `docs/setup/tooling.md` (and the parent directory) if it does not already exist before documenting the tooling snapshot.
     2. Capture each required tool in the doc using a consistent bullet list or table that includes: tool name, pinned version, official download or installation link, and the Wear OS 5/6 lineage references that justify the target selections.
   - **Purpose:** Freeze host/tool versions for repeatability.
   - **Acceptance:** `docs/setup/tooling.md` describes tooling, cites Play target API 34 requirement.
   - **Artifacts:** Tooling doc diff.
   - **Fail?:** Adjust mismatched versions and re-document.

3. **[ ] Prompt:** _"Confirm the rendering track. Update `docs/tech/architecture.md` to summarize the Watch Face Format v2 + Kotlin host approach, set minSdk/targetSdk to 34, and cite the supporting Google/Samsung guidance. If you pivot to the Kotlin-rendered path, adjust downstream notes accordingly."_
   - **Purpose:** Document Watch Face Format v2 choice (or switch to Kotlin track if required).
   - **Acceptance:** Architecture doc captures decision with references.
   - **Artifacts:** Architecture doc diff.
   - **Fail?:** If opting into Kotlin-rendered path, update downstream steps and checklist notes accordingly.

---

=======
- [ ] **Design brief finalized:** Dial layout, typography, color palette, complication plan, and animation storyboards approved.
- [ ] **Asset requirements gathered:** Vector/raster assets, fonts, and ambient-mode variants stored in an accessible location.
- [ ] **Feature scope prioritized:** Feature list with interactive behaviors, data integrations, and configuration options locked for v1.0.
- [ ] **Account and secret access secured:** Google Play Console, signing keys, analytics credentials, and related secrets available for automation.
- [ ] **Validation plan prepared:** Target device matrix, manual test scenarios, and acceptance criteria documented for handoff.

### Phase 0 — Baseline Verification & Policy Alignment

1. **[ ] Prompt:** _"Audit the repository guardrails. Inspect `README.md`, `CODEOWNERS`, `CONTRIBUTING.md`, `LICENSE`, `.gitignore`, `.editorconfig`, and `.gitattributes`; record any needed adjustments in `docs/project/decision_log.md`; capture current branch protection status and document how to request updates."_
   - **Purpose:** Confirm guardrails and initial documentation are present.
   - **Acceptance:** Baseline files reviewed; issues noted in `docs/project/decision_log.md`; branch protections documented.
   - **Artifacts:** Decision log entry, branch protection screenshot.
   - **Fail?:** Address missing protections or file updates, recommit.

2. **[ ] Prompt:** _"Lock the platform versions and compliance targets. Confirm JDK 17, AGP 8.5.x+, Kotlin 1.9+, Gradle wrapper, Android SDK API 34, and Wear OS emulator images, then update `docs/setup/tooling.md` with the versions, download links, and Wear OS 5/6 lineage references."_
   - **Steps:**
     1. Create `docs/setup/tooling.md` (and the parent directory) if it does not already exist before documenting the tooling snapshot.
     2. Capture each required tool in the doc using a consistent bullet list or table that includes: tool name, pinned version, official download or installation link, and the Wear OS 5/6 lineage references that justify the target selections.
   - **Purpose:** Freeze host/tool versions for repeatability.
   - **Acceptance:** `docs/setup/tooling.md` describes tooling, cites Play target API 34 requirement.
   - **Artifacts:** Tooling doc diff.
   - **Fail?:** Adjust mismatched versions and re-document.

3. **[ ] Prompt:** _"Confirm the rendering track. Update `docs/tech/architecture.md` to summarize the Watch Face Format v2 + Kotlin host approach, set minSdk/targetSdk to 34, and cite the supporting Google/Samsung guidance. If you pivot to the Kotlin-rendered path, adjust downstream notes accordingly."_
   - **Purpose:** Document Watch Face Format v2 choice (or switch to Kotlin track if required).
   - **Acceptance:** Architecture doc captures decision with references.
   - **Artifacts:** Architecture doc diff.
   - **Fail?:** If opting into Kotlin-rendered path, update downstream steps and checklist notes accordingly.

---

>>>>>>> 9c1b129d
### Phase 1 — Android Project Skeleton

> **USER NOTE — first on-watch testing unlock:** Task 4 produces a debug build you can sideload to the Galaxy Watch8 Classic for initial smoke checks once completed. AI agents should ignore this line.

4. **[ ] Prompt:** _"Validate the Wear OS project scaffolding. Review `app/build.gradle.kts`, `settings.gradle.kts`, and `AndroidManifest.xml`; run `./gradlew :app:assembleDebug` on JDK 17; capture the build logs and record any dependency updates needed in the decision log."_
   - **Purpose:** Ensure the existing module builds and aligns with naming/package expectations.
   - **Steps:**
     1. Inspect `app/build.gradle.kts`, `settings.gradle.kts`, and `app/src/main/AndroidManifest.xml` for namespace, module includes, and SDK configuration.
     2. Execute `./gradlew :app:assembleDebug` from the repository root and save the terminal output to `docs/project/logs/phase1-task4-build.txt`.
     3. Verify the generated APK under `app/build/outputs/apk/debug/` and note Gradle wrapper details in `docs/project/decision_log.md`.
     4. Record any dependency or configuration follow-ups in the same decision log entry.
   - **Acceptance:** Debug build succeeds; notes recorded in decision log.
   - **Artifacts:** Build log, Gradle wrapper version, decision log entry.
   - **Fail?:** Resolve version mismatches or missing dependencies and rerun.

5. **[ ] Prompt:** _"Expand the Watch Face Format v2 skeleton. Enhance `res/raw/watchface.xml` with initial layout elements, verify the service metadata and preview assets, and build a release bundle with `./gradlew :app:assembleRelease` to confirm the resource packaging."_
   - **Purpose:** Flesh out declarative structure and previews.
   - **Steps:**
     1. Update `app/src/main/res/raw/watchface.xml` with the initial layout groups, elements, and complication bindings.
     2. Cross-check `app/src/main/AndroidManifest.xml` and `app/src/main/res/xml/watch_face_config.xml` (if introduced) for matching service metadata and preview references.
     3. Ensure preview assets live under `app/src/main/res/drawable-nodpi/` or the appropriate density directory referenced by the manifest.
     4. Run `./gradlew :app:assembleRelease` and archive the AAB from `app/build/outputs/bundle/release/` alongside captured build logs in `docs/project/logs/`.
   - **Acceptance:** Release bundle contains WFF resource; previews render.
   - **Artifacts:** AAB artifact, manifest diff, screenshots.
   - **Fail?:** Correct resource paths or metadata and rebuild.

6. **[ ] Prompt (optional Kotlin track):** _"Introduce the Jetpack Watch Face renderer. Add the `androidx.wear.watchface:watchface` dependencies, implement the `WatchFaceService`, `ComplicationSlotsManager`, and `UserStyleSchema`, and prove the renderer with a passing unit test preview."_
   - **Purpose:** Code-rendered face (if not using WFF).
   - **Steps:**
     1. Add the required `androidx.wear.watchface` dependencies to `app/build.gradle.kts`, including the `watchface`, `watchface-style`, and `watchface-complications-data-source` artifacts.
     2. Implement `CosmoBondWatchFaceService` and related renderer classes under `app/src/main/java/com/cosmobond/watchface/`, wiring a `ComplicationSlotsManager` and `UserStyleSchema` implementation.
     3. Create unit test previews in `app/src/test/java/com/cosmobond/watchface/` that exercise the renderer and validate slot registration.
     4. Run `./gradlew testDebugUnitTest --tests "*WatchFaceRenderer*"` (or the specific class name) and capture the passing output for the task evidence.
   - **Acceptance:** Unit test renders preview and compiles.
   - **Artifacts:** Sample screenshot.
   - **Fail?:** Reconcile dependencies/Compose Canvas usage.

---

### Phase 2 — Quality Gates (Local)

7. **[ ] Prompt:** _"Establish static analysis and style enforcement. Add ktlint with Spotless, configure Android Lint to treat new issues as fatal (with a baseline), and wire in a Detekt ruleset, then verify with `./gradlew spotlessApply detekt lint`."_
   - **Purpose:** Enforce Kotlin style and code health.
   - **Steps:**
     1. Configure Spotless with ktlint inside `build.gradle.kts` or `app/build.gradle.kts`, and add any project-wide settings to `gradle/spotless.klint.gradle` if needed.
     2. Add Detekt configuration under `config/detekt/detekt.yml` (create the directory if missing) and enable fatal new issues via `app/build.gradle.kts` lintOptions baseline setup.
     3. Generate or update `app/lint-baseline.xml` after resolving findings so the lint task can treat new issues as fatal.
     4. Run `./gradlew spotlessApply detekt lint` and store the command output plus generated reports (`app/build/reports/`) in `docs/qa/static-analysis/`.
   - **Acceptance:** `./gradlew spotlessApply detekt lint` passes.
   - **Artifacts:** Lint HTML report, Detekt SARIF, Spotless status.
   - **Fail?:** Fix violations or adjust rules narrowly.

8. **[ ] Prompt:** _"Add unit tests for the non-UI logic. Implement `src/test` coverage for time formatting, color scheme selection, and complication ID mapping, then confirm `./gradlew testDebugUnitTest` passes with ≥70% coverage on the core utilities."_
   - **Purpose:** Cover non-UI logic (style schema parsing, config).
   - **Steps:**
     1. Identify the core utility classes under `app/src/main/java/com/cosmobond/` that handle time formatting, palette selection, and complication ID mapping.
     2. Add corresponding test cases to `app/src/test/java/com/cosmobond/` ensuring edge cases and expected mappings are asserted.
     3. Execute `./gradlew testDebugUnitTest` and collect the JUnit XML plus JaCoCo coverage report from `app/build/reports/tests/` and `app/build/reports/jacoco/`.
     4. Summarize the achieved coverage percentage and notable findings in `docs/qa/unit-testing.md` (or create the file if absent).
   - **Acceptance:** `./gradlew testDebugUnitTest` green, coverage ≥ 70% for core utils.
   - **Artifacts:** JUnit XML, coverage report.
   - **Fail?:** Add tests/fix logic.

9. **[ ] Prompt:** _"Create screenshot tests for the previews. For WFF, write an instrumentation test that loads `watchface.xml` and captures frames via the wear-watchface screenshot API (use Paparazzi/Compose for the Kotlin track). Commit the golden images to `app/src/androidTest/assets/goldens/` and surface them in CI."_
   - **Purpose:** Lock visual baselines (dark/light/AOD).
   - **Steps:**
     1. Set up instrumentation or Paparazzi tests under `app/src/androidTest/java/com/cosmobond/watchface/` that exercise `app/src/main/res/raw/watchface.xml` configurations.
     2. Ensure golden directories exist at `app/src/androidTest/assets/goldens/` and save dark, light, and ambient PNGs there with deterministic filenames.
     3. Run `./gradlew connectedDebugAndroidTest` (for device/emulator flows) or the Paparazzi Gradle task and export the generated screenshots/logs to `docs/qa/screenshots/`.
     4. Update CI configuration notes in `docs/project/decision_log.md` describing how the goldens will be verified on pull requests.
   - **Acceptance:** Golden images generated & committed under `app/src/androidTest/assets/goldens/`.
   - **Artifacts:** Generated PNGs uploaded by CI.
   - **Fail?:** Update goldens only after design sign-off.

---

### Phase 3 — Performance & Battery Scaffolding

10. **[ ] Prompt:** _"Stand up the baseline profile module and ensure Macrobenchmark-generated rules ship in release builds."_ _(claimed by @assistant, 2025-11-10 13:40 UTC)_
    - **Purpose:** Improve startup/render perf; reduce CPU.
    - **Steps:**
      1. Scaffold the `baselineprofile/` Macrobenchmark module (Gradle script, manifest, and source folders) so it targets the `:app` module and runs on a debuggable variant.
      2. Register the module in `settings.gradle.kts` with `include(":baselineprofile")` and sync the project.
      3. Apply the Macrobenchmark/Baseline Profile plugins and configurations in `baselineprofile/build.gradle.kts`, including the `androidx.benchmark` dependencies and instrumentation runner pointing at the app under test.
      4. Add starter benchmark classes under `baselineprofile/src/main/java/...` that warm up the watch face configuration screen and primary render path before profile capture.
      5. Generate the baseline profile and copy the resulting `baseline-prof.txt` into `app/src/main/baseline-prof.txt` so it ships with release builds.
    - **Acceptance:**
      * `./gradlew :baselineprofile:generateBaselineProfile` completes successfully and refreshes `app/src/main/baseline-prof.txt`.
      * `./gradlew :app:assembleRelease` finishes without errors, confirming the packaged artifact contains the refreshed profile.
    - **Artifacts:**
      * `art/perf/baselineprofile-generateBaselineProfile.log` and `art/perf/app-assembleRelease.log` capturing the command outputs.
      * Updated `docs/perf/baselineprofile.md` summarizing the module structure, Macrobenchmark coverage, and profile storage path.
    - **Fail?:** Verify profile merging per Compose/Wear guidance.

11. **[ ] Prompt:** _"Complete the battery and performance guideline audit for the watch face."_
    - **Purpose:** Enforce Google’s watch face power best practices.
    - **Steps:**
      * Audit animation cadence, complication update frequency, and phone interactions against **Optimize watch faces** guide.
    - **Acceptance:** Checklist signed with notes on update rates/AOD behavior.
    - **Artifacts:** `docs/qa/battery-checklist.md`.
    - **Fail?:** Reduce updates/animations; re-test.

---

### Phase 4 — CI Foundation (GitHub Actions)

12. **[ ] Prompt:** _"Wire the PR build and lint workflow in GitHub Actions."_
    - **Purpose:** Automatic checks on PR.
    - **Steps:**
      * Ensure `.github/workflows/android.yml` runs `./gradlew spotlessCheck detekt lint assembleDebug` with cached Gradle and Android SDK setup.
    - **Acceptance:** PRs show passing checks; SARIF uploaded.
    - **Artifacts:** Lint/Detekt reports as build artifacts.
    - **Fail?:** Fix build/lint errors.

13. **[ ] Prompt:** _"Extend CI to execute the unit test suite and surface the results."_
    - **Purpose:** Enforce correctness gates.
    - **Steps:**
      * Extend workflow to run `./gradlew testDebugUnitTest` and publish reports.
    - **Acceptance:** Tests pass; coverage comment on PR.
    - **Artifacts:** Test reports uploaded.
    - **Fail?:** Fix tests or code.

14. **[ ] Prompt:** _"Add the Wear OS emulator job to run connected tests in CI."_
    - **Purpose:** Run instrumentation/screenshot tests headless.
    - **Steps:**
      * Use **ReactiveCircus/android-emulator-runner** with a Wear OS x86_64 system image; start emulator; run `connectedDebugAndroidTest`.
    - **Acceptance:** Emulator boots in CI; `androidTest` suite passes; screenshots uploaded.
    - **Artifacts:** Instrumentation logs, screenshots.
    - **Fail?:** Bump RAM/timeouts; pre-download system images; retry.

15. **[ ] Prompt:** _"Schedule the nightly Macrobenchmark workflow to capture baseline profiles."_
    - **Purpose:** Generate baseline profile in CI nightly.
    - **Steps:**
      * Nightly workflow triggers `:baselineprofile:collect` then commits asset as artifact (not auto-commit).
    - **Acceptance:** Baseline profile artifact attached to nightly run.
    - **Artifacts:** Baseline profile, perf metrics.
    - **Fail?:** Skip battery check on no-battery hosts if needed.

---

### Phase 5 — Signing & Play Integration

16. **[ ] Prompt:** _"Enable Play App Signing in the Google Play Console and capture evidence."_
    - **Purpose:** Use Google-managed signing; CI only needs upload key.
    - **Steps:**
      * In Play Console, enable **App signing by Google Play**; download upload certificate; export a dedicated upload keystore and base64-encode it for CI.
      * Create a Play Console service account with release-upload rights and download the JSON credentials for later use in Task 18.
    - **Acceptance:** Play shows “App signing enabled,” and the service-account JSON + upload keystore are archived for CI secrets.
    - **Artifacts:** App signing status screenshot; redacted note of service-account JSON location.
    - **Fail?:** Complete identity verification; retry.

17. **[ ] Prompt:** _"Configure Gradle release signing and build types to use CI-provided credentials."_
    - **Purpose:** Deterministic release builds in CI.
    - **Steps:**
      * In `app/build.gradle.kts`, configure `signingConfigs { release }` reading env vars; enable R8; set `versionCode` auto from tags.
    - **Acceptance:** `./gradlew :app:bundleRelease` uses release keystore in CI.
    - **Artifacts:** Build scans/logs.
    - **Fail?:** Fix keystore passwords/aliases.

18. **[ ] Prompt:** _"Provision the CI secrets required for builds and publishing."_
    - **Purpose:** Secure keys for build/publish.
    - **Prerequisites:** Phase 5 Task 16 (Play App Signing + service account JSON) and Task 17 (Gradle release signing + upload keystore) are completed.
    - **Steps:**
      1. Confirm Task 16's service-account JSON is stored in the secure vault, then immediately upload it as the `PLAY_SERVICE_ACCOUNT_JSON` GitHub secret.
      2. Right after completing Task 17, base64-encode the upload keystore generated there and add/update the `UPLOAD_KEYSTORE_BASE64`, `UPLOAD_KEY_ALIAS`, `UPLOAD_KEY_PASSWORD`, and `STORE_PASSWORD` secrets.
      3. Update CI workflow references (Tasks 12–15, 19–20) to read these secrets via environment variables only—no plaintext commits.
    - **Acceptance:** GitHub secrets reference the Task 16 service-account JSON and Task 17 upload keystore; workflows consume them without leaking secrets in code or logs.
    - **Artifacts:** Screenshot of the GitHub secrets page (sensitive fields redacted) plus links back to the Task 16/17 evidence in `docs/`.
    - **Fail?:** Rotate keys from Tasks 16/17 and retry.

19. **[ ] Prompt:** _"Integrate Gradle Play Publisher and validate the release task graph."_
    - **Purpose:** Automate upload to internal/closed tracks.
    - **Steps:**
      * Add plugin `com.github.triplet.play` and `play { serviceAccountCredentials.set(...) track.set("internal") }`.
    - **Acceptance:** Dry run: `./gradlew publishRelease --dry-run` resolves tasks.
    - **Artifacts:** Gradle config diff.
    - **Fail?:** Fix scopes on service account JSON.

20. **[ ] Prompt:** _"Finalize the tag-driven internal release workflow in GitHub Actions."_
    - **Purpose:** One-button internal release from a tag.
    - **Steps:**
      * Ensure `.github/workflows/release.yml` builds `bundleRelease`, runs tests, then `publishRelease` to **internal** on tag push.
    - **Acceptance:** Tagging `v0.1.0` uploads AAB to internal track.
    - **Artifacts:** Play Console artifacts screenshot, CI logs.
    - **Fail?:** Inspect GPP error output and fix listing/consent.

---

### Phase 6 — Feature Completeness for Watch Face

21. **[ ] Prompt:** _"Implement the complication slots and schema within the Watch Face Format layout."_ _(claimed by @agent, 2025-11-10 02:56 UTC)_
    - **Purpose:** Add standard complications (steps, heart rate, battery).
    - **Steps:**
      * **Watch Face Format track:** Define slots and bounds in WFF; for phone battery or advanced data, consider a small provider app.
      * **Kotlin-rendered track:** Configure `ComplicationSlotsManager` inside the renderer host (`WatchFaceService`) and register `ComplicationSlot`s with supported data types; surface data via `Renderer.CanvasRenderer` drawing logic or Compose bridge.
    - **Acceptance:** Either (a) the WFF-based face exposes selectable complications in the system editor and renders live data, or (b) the Kotlin-rendered face registers the same slots through `ComplicationSlotsManager` and displays updates in the custom renderer without regression. Document which path is implemented.
    - **Artifacts:** Screenshots from emulator (WFF) or renderer preview captures showing complications (Kotlin track).
    - **Fail?:** Verify slot IDs and data types.

22. **[ ] Prompt:** _"Design and validate the always-on display and power-saving modes for the watch face."_ _(claimed by @agent, 2025-11-10 02:56 UTC)_
    - **Purpose:** Great battery behavior.
    - **Steps:**
      * **Watch Face Format track:** Provide simplified `ambient` group in WFF; throttle updates; avoid constant phone interactions & heavy animations to pass Play warnings.
      * **Kotlin-rendered track:** Implement ambient callbacks in `Renderer.CanvasRenderer` (or Compose renderer) to switch palettes, disable anti-aliasing, and gate animation timers; ensure `setAmbientMode`/`onPropertiesChanged` paths cover low-bit and burn-in protection cases.
    - **Acceptance:** Either (a) Macrobenchmark confirms stable frame times and no Play warnings for the WFF ambient group, or (b) profiling of the Kotlin renderer shows compliant ambient transitions (documented renders plus profiler output) with the same lack of Play warnings. Make the chosen validation explicit.
    - **Artifacts:** Perf numbers; Play review notes; Kotlin track may substitute renderer logs + ambient screenshots if applicable.
    - **Fail?:** Reduce animation frequency/bitmap size.

23. **[ ] Prompt:** _"Automate generation of multi-density previews and Play Store screenshots."_ _(claimed by @agent, 2025-11-10 02:56 UTC)_
    - **Purpose:** Auto-produce Play assets.
    - **Steps:**
      * **Watch Face Format track:** Instrumentation test renders preset styles (light/dark/AOD) at multiple densities, saves PNGs; CI uploads to `src/main/play/listings/en-US/graphics/phone-screenshots/`.
      * **Kotlin-rendered track:** Add Compose or view-based screenshot tooling (e.g., Paparazzi or AndroidX Screenshot tests) that exercise the Kotlin renderer/`Renderer.CanvasRenderer` surfaces across densities and styles, exporting assets to the same Play listings path.
    - **Acceptance:** Either pipeline generates Play-compliant screenshots and `publishListing` succeeds; note whether instrumentation or Paparazzi/Screenshot tests produced the assets.
    - **Artifacts:** PNGs as CI artifacts and committed copies, plus test logs for the corresponding tooling.
    - **Fail?:** Adjust emulator density and renderer.

---

### Phase 7 — Store Listing & Testing Tracks

24. **[ ] Prompt:** _"Version-control the Google Play store listing metadata and publish it through CI."_
    - **Purpose:** Keep Play listing under version control.
    - **Steps:**
      * Add `fastlane/metadata` or GPP metadata files (`src/main/play/`): title, short/long description, changelog, screenshots (generated by tests), icons.
    - **Acceptance:** `./gradlew publishListing` updates Play listing.
    - **Artifacts:** CI logs + Play change diff.
    - **Fail?:** Fix locale folders or graphic specs.

25. **[ ] Prompt:** _"Create and populate the Google Play testing tracks for internal, closed, and open testers."_
    - **Purpose:** Gradual validation.
    - **Steps:**
      * In Play Console: **Internal**, **Closed**, **Open** tracks; add testers (email lists/Google Groups).
    - **Acceptance:** Testers can install from **Internal** link.
    - **Artifacts:** Track screenshots, tester list (redacted).
    - **Fail?:** Reconcile tester emails; wait for indexing.

26. **[ ] Prompt:** _"Draft the privacy policy, complete the Data Safety questionnaire, and archive the evidence."_
    - **Purpose:** Lock down Play compliance artifacts before advancing.
    - **Steps:**
      * Draft/update the privacy policy and data handling disclosures with PM/legal input.
      * Complete the Google Play Data Safety questionnaire; export the review summary.
      * Store the policy, questionnaire exports, and supporting notes under `docs/security/` (or the designated security docs folder).
      * Capture screenshots or PDFs showing the questionnaire submission before proceeding to pre-release gates.
    - **Acceptance:** Privacy policy and Data Safety entries approved in Play Console; repository contains the synced documentation.
    - **Artifacts:** `docs/security/` assets; Play Console submission evidence.
    - **Fail?:** Resolve policy gaps or questionnaire blockers with PM/legal and resubmit.

27. **[ ] Prompt:** _"Verify the Wear OS target API policy compliance and document the evidence."_
    - **Purpose:** Compliance gate.
    - **Steps:**
      * Confirm `targetSdkVersion=34` for Wear OS app submission.
    - **Acceptance:** Play pre-launch report shows correct target API.
    - **Artifacts:** Pre-launch report PDF.
    - **Fail?:** Update `targetSdk` and resubmit.

---

### Phase 8 — Pre-Release Gates

28. **[ ] Prompt:** _"Run a Google Play pre-launch report smoke test and address findings."_
    - **Purpose:** Automated device lab sanity.
    - **Steps:**
      * Upload to **Internal**; trigger PLR; review crashes, ANRs, permissions.
    - **Acceptance:** Zero critical issues; medium issues triaged.
    - **Artifacts:** PLR HTML/PDF.
    - **Fail?:** Fix and re-upload.

29. **[ ] Prompt:** _"Complete the accessibility review for the watch face and document adjustments."_
    - **Purpose:** Legibility on small displays.
    - **Steps:**
      * Check contrast ratios and tap targets per Wear guidance.
    - **Acceptance:** `docs/ux/accessibility.md` updated; issues resolved.
    - **Artifacts:** Before/after screenshots.
    - **Fail?:** Adjust palettes/typography.

30. **[ ] Prompt:** _"Promote the build to the closed testing track and collect feedback."_
    - **Purpose:** External validation.
    - **Steps:**
      * Promote internal → closed; collect feedback for 7–14 days.
    - **Acceptance:** No crash spikes; battery feedback positive.
    - **Artifacts:** Crash-free sessions %, user notes.
    - **Fail?:** Patch, re-test.

---

### Phase 9 — Release & Post-Release

31. **[ ] Prompt:** _"Execute a staged production rollout via Gradle Play Publisher."_
    - **Purpose:** Safe release.
    - **Steps:**
      * Use GPP: `./gradlew publishRelease -Ptrack=production -ProlloutFraction=0.1`.
    - **Acceptance:** 10% staged rollout created in Play; monitoring enabled.
    - **Artifacts:** Rollout screenshot; CI logs.
    - **Fail?:** Halt rollout; hotfix via internal → production.

32. **[ ] Prompt:** _"Establish monitoring dashboards and alerting for post-release health."_
    - **Purpose:** Catch regressions.
    - **Steps:**
      * Enable ANR/Crash alerts; track Play vitals; set alerting in observability tool.
    - **Acceptance:** Alert rules confirmed; dashboard link recorded.
    - **Artifacts:** Dashboard URL in `docs/devops/monitoring.md`.
    - **Fail?:** Adjust filters and thresholds.

33. **[ ] Prompt:** _"Cut the production tag, publish the changelog, and write the release retrospective."_
    - **Purpose:** Close the loop.
    - **Steps:**
      * Tag `v1.0.0`; generate `CHANGELOG.md` from commits; write retro in `docs/operations/retrospectives.md`.
    - **Acceptance:** Tag pushed; changelog and retro committed.
    - **Artifacts:** Release page link; changelog diff.
    - **Fail?:** Fix versioning script and retry.

---

### DigiPet Watch Face Expansion Backlog _(Optional — post-baseline)_

> **Reminder:** Per the workflow rule above, only work on this backlog after all baseline CI/CD phases (Phases 1–9) relevant to your assignment are completed and documented.

> **Unlock condition:** Tackle these DigiPet expansion items only after finishing the baseline CI/CD phases (Phases 1–9) relevant to your assignment. They are exempt from the strict sequencing rule once unlocked, allowing agents to pick the pet initiative that best matches current priorities.

- **Universal watch face requirements:** Each DigiPet remains a fully functional CosmoBond watch face. Reserve space for time, date, battery, and at least two configurable complications so wearers can tailor health, productivity, or communication data without obscuring the companion. Use ambient-mode variants that keep the time legible while dimming pet animations.

##### Watch face animation asset checklist

- **Shared directory schema:** Export every frame sequence or vector animation into `art/export/pets/<pet>/<state>/`. Mirror the same state name in the Watch Face Format payload (`app/src/main/res/raw/<pet>_<state>.xml` or `.wff`) and fallback preview sprites stored under `app/src/main/res/drawable/<pet>_<state>_preview.*`.
- **CardioCritter states:**
  - `ambient_idle`, `healthy_workout`, `cooldown_breathing`, `unhealthy_slouch`, `runaway_departure`.
- **StepSprite states:**
  - `ambient_idle`, `goal_celebration`, `idle_slump`, `manual_feed`, `runaway_departure`.
- **SomnoSloth states:**
  - `ambient_idle`, `sleep_cycle`, `rested_morning`, `sleep_deprived`, `runaway_departure`.
- **LumiLizard states:**
  - `ambient_idle`, `sun_charged`, `moonlit_watch`, `overexposed`, `runaway_departure`.
- **DecibelDog states:**
  - `ambient_idle`, `quiet_relax`, `conversation_perk`, `music_dance`, `noise_overload`, `runaway_departure`.
- **RoverFox states:**
  - `ambient_idle`, `explore_stride`, `souvenir_show`, `stationary_restless`, `runaway_departure`.
- **Mounty states:**
  - `ambient_idle`, `climb_push`, `summit_victory`, `overworked_exhausted`, `runaway_departure`.
- **Thermagon states:**
  - `ambient_idle`, `temperature_balance`, `heatwave_flush`, `cold_snap_shiver`, `runaway_departure`.
- **ZenPanda states:**
  - `ambient_idle`, `calm_breathe`, `stress_alert`, `mindful_checkpoint`, `runaway_departure`.
- **JiggleJelly states:**
  - `ambient_idle`, `playful_bounce`, `motion_stretch`, `neglected_still`, `runaway_departure`.
- **LexiOwl states:**
  - `ambient_idle`, `lesson_focus`, `quiz_success`, `missed_session`, `runaway_departure`.
- **EchoParrot states:**
  - `ambient_idle`, `voice_listen`, `command_echo`, `silence_wait`, `runaway_departure`.
- **Memophant states:**
  - `ambient_idle`, `note_delivery`, `overdue_burdened`, `review_celebration`, `runaway_departure`.
- **BusyBee states:**
  - `ambient_idle`, `task_complete`, `overdue_swarm`, `planning_focus`, `runaway_departure`.
- **BuddyPup states:**
  - `ambient_idle`, `social_greet`, `lonely_whimper`, `message_delivery`, `runaway_departure`.
- **BeatBunny states:**
  - `ambient_idle`, `beat_drop`, `tempo_change`, `silence_pause`, `runaway_departure`.
- **BookWorm states:**
  - `ambient_idle`, `reading_glow`, `knowledge_share`, `stalled_progress`, `runaway_departure`.
- **ShutterBug states:**
  - `ambient_idle`, `photo_snap`, `gallery_proud`, `creative_block`, `runaway_departure`.
- **TranquiliTurtle states:**
  - `ambient_idle`, `meditation_pose`, `stress_warning`, `breath_coaching`, `runaway_departure`.
- **VoltVampire states:**
  - `ambient_idle`, `charge_boost`, `battery_warning`, `energy_saver`, `runaway_departure`.

###### Animation export & integration workflow

1. **Prep source timelines:** Open the pet’s master project under `art/source/pets/<pet>/` (After Effects, Blender, or Spine as defined in the pet brief). Confirm layers follow the state names above so exported folders inherit deterministic identifiers.
2. **Render frame sequences:** Queue each state to render a 60 fps PNG sequence that respects the watch-face safe zone. Export to a temporary folder such as `art/tmp/exports/<pet>/<state>/frames/` so every frame is named with a zero-padded index (`0001.png`, `0002.png`, …). Reuse the render-queue/preset settings defined in your pet’s `art/source/pets/<pet>/` project so the color profile and premultiplied alpha match the rest of the assets.
3. **Normalize & transcode:** Convert the rendered PNGs into repository-friendly assets with the maintained script under `art/mockups/render_watchface.sh`. Run it once per state, pointing at the freshly rendered frames:
   ```bash
   ./art/mockups/render_watchface.sh --pet <pet> --state <state> --input art/tmp/exports/<pet>/<state>/frames
   ```
   The script copies the frames into `art/export/pets/<pet>/<state>/frames/`, then generates WebM, animated WebP, and GIF previews under `art/export/pets/<pet>/<state>/renders/`. Execution details (arguments, ffmpeg version, and full stdout/stderr) are captured automatically in `art/export/pets/<pet>/logs/<timestamp>_<state>.log`.
4. **Commit expectations:** Stage the updated `art/export/pets/<pet>/` subtree (frames, renders, metadata, and logs) together with the integrated resources under `app/src/main/res/raw/` and `app/src/main/res/drawable/`. Include the GIF preview when present so reviewers can eyeball the animation without rebuilding the project.
5. **Wire into Watch Face Format:**
   - Update `app/src/main/res/raw/watchface.xml` so each `state` element references the new `@raw/<pet>_<state>` assets and defines transitions tied to the gameplay state machine.
   - For Canvas/Kotlin fallback, edit `app/src/main/java/.../renderer/<Pet>Renderer.kt` to load the matching drawable previews when Watch Face Format assets are unavailable (e.g., ambient low-bit mode).
6. **Verification:** Run `./gradlew :app:assembleDebug` to ensure the build packages new raw assets, then preview on device/emulator to confirm state transitions map to the expected animations. Capture before/after GIFs or frame dumps and save them under `docs/pets/<pet>/`.
7. **Documentation update:** Append an entry to `docs/pets/<pet>/animation.md` summarizing export settings, optimization parameters, and integration commit hash before completing the checklist item.
- **Shared DigiPet Evidence Primer:** All DigiPets must retain uninterrupted timekeeping, include automated state-transition coverage, capture before/after visuals for happy vs. neglected states, and document key metrics in `docs/pets/<pet>/` alongside the relevant gradle command log. Reference this primer in each pet-specific acceptance checklist.

#### Sensor-Driven DigiPets

- [ ] **CardioCritter — Heart Rate Fitness Monster**
  - **Watch face baseline:** Highlight primary time/date complications, add workout progress rings, and mirror key vitals in sub-complications without hiding the clock.
  - **Concept:** Thrives on heart-health consistency; syncs to resting HR, workouts, and gym visits to reflect care.
  - **Appearance cues:** Rosy, athletic animations during healthy HR/workouts; pale, slouched stance with broken-heart icon when readings stay unhealthy.
  - **Implementation hooks:** Use Health Services heart-rate samples, workout sessions, and optional geofenced gym detection; throttle polling for battery; evolve after multi-day healthy ranges; trigger Nearby Connections runaway when long-term HR neglect persists.
  - **Steps:**
    * Prototype the Watch Face Format layout with dual vitals complications and animated cardio rings.
    * Pipe in continuous and session-based heart-rate data, smoothing spikes and mapping thresholds to CardioCritter emotional states.
    * Script evolution/runaway sequences tied to streak achievements and chronic neglect, syncing Nearby Connections handoff triggers.
  - **Acceptance:**
    * Satisfies the **Shared DigiPet Evidence Primer**.
    * Heart-rate zones drive visible animation swaps within 5 seconds of sensor updates without obscuring timekeeping.
    * Evolution unlocks only after configured healthy-range streak and runaway triggers when sustained unhealthy averages persist.
    * Animation assets listed in the checklist are committed under `art/export/pets/cardiocritter/` with matching `@raw/@drawable` resources and documented in `docs/pets/cardiocritter/`.
  - **Artifacts:**
    * Updated watchface layout diff plus animation reference sheet for cardio states.
    * Sensor replay logs showing heart-rate threshold transitions and resulting animations.
    * Nearby Connections trigger notes confirming runaway handoff behavior.
    * `docs/pets/cardiocritter/animation.md` updated with export settings, optimization output, and asset verification screenshots.

- [ ] **StepSprite — Step Count Companion**
  - **Watch face baseline:** Pair time/date with a step-progress complication ring and configurable secondary slots for goal streaks.
  - **Concept:** Feeds on step goals and celebrates streaks; idleness drains energy and risks escape.
  - **Appearance cues:** Happy, fast animations when goals met; sluggish, yawning sprite with boredom icon on sedentary days.
  - **Implementation hooks:** Subscribe to step-count deltas via Health Services or Google Fit; add idle reminders; evolve after multi-day goal streaks; treat steps and manual feeds as hunger refills.
  - **Steps:**
    * Build animated progress ring visuals and secondary streak complication tied to configurable daily targets.
    * Connect Health Services step streams and fall back to manual feed interactions when unavailable.
    * Implement streak tracker influencing StepSprite energy, evolutions, and idle-warning behaviors.
  - **Acceptance:**
    * Satisfies the **Shared DigiPet Evidence Primer**.
    * Step goal completion updates the watch face within one minute and unlocks celebratory animations.
    * Consecutive idle periods trigger gentle nudges before runaway state initiates after configured neglect window.
    * Animation assets listed in the checklist are committed under `art/export/pets/stepsprite/` with matching `@raw/@drawable` resources and documented in `docs/pets/stepsprite/`.
  - **Artifacts:**
    * Streak calculator unit test output and animation capture for goal celebrations vs. idle slump.
    * Logs illustrating Health Services ingestion and manual override fallback.
    * Documentation of idle reminder cadence and runaway timing in `docs/pets/stepsprite/`.
    * `docs/pets/stepsprite/animation.md` updated with export settings, optimization output, and asset verification screenshots.

- [ ] **SomnoSloth — Sleepy Sloth Pet**
  - **Watch face baseline:** Surface time/date alongside last-night sleep summary complications and sunrise/sunset context.
  - **Concept:** Mirrors user sleep quality and encourages wind-down rituals; prolonged poor sleep risks runaway.
  - **Appearance cues:** Snoring, hanging sloth overnight; messy fur and dark circles after insufficient rest; zen smile after quality sleep streaks.
  - **Implementation hooks:** Pull sleep sessions from Samsung Health or Health Services; animate state transitions at sleep start/end; track streaks for evolution; push gentle bedtime reminders.
  - **Steps:**
    * Design dual complications for prior-night duration and current streak health aligned with circadian cues.
    * Integrate sleep session ingestion with smoothing for naps vs. full cycles and schedule transition animations at bedtime/wake events.
    * Configure evolution, reminder, and runaway logic based on sustained sleep quality thresholds.
  - **Acceptance:**
    * Satisfies the **Shared DigiPet Evidence Primer**.
    * Sleep-quality streaks adjust SomnoSloth posture and mood immediately after nightly sync completes.
    * Bedtime reminder cadence adapts to user preference without exceeding notification caps and runaway triggers after repeated poor scores.
    * Animation assets listed in the checklist are committed under `art/export/pets/somnosloth/` with matching `@raw/@drawable` resources and documented in `docs/pets/somnosloth/`.
  - **Artifacts:**
    * Timeline capture showing bedtime, sleep, and wake animations.
    * Sleep session parsing tests plus metrics summary stored with reminder configuration notes.
    * Evidence of runaway recovery quest text and thresholds in `docs/pets/somnosloth/`.
    * `docs/pets/somnosloth/animation.md` updated with export settings, optimization output, and asset verification screenshots.

- [ ] **LumiLizard — Light & Dark Reactive Pet**
  - **Watch face baseline:** Blend time/date with ambient light indicators; offer sunrise/sunset complication slots.
  - **Concept:** Reacts to ambient light/time-of-day balance; encourages daylight exposure and restful nights.
  - **Appearance cues:** Sun-dragon form with warm glow in daylight; moonlit chameleon with bat wings in darkness or nighttime wakefulness.
  - **Implementation hooks:** Sample ambient light sensor; merge with local time/sunrise calculations; log daylight minutes; set dual evolution paths for sun- vs moon-focused care.
  - **Steps:**
    * Create light-exposure complication pairing with sunrise/sunset indicators inside the WFF layout.
    * Fuse ambient light sensor readings with geolocation-based solar data to score daylight vs. nocturnal engagement.
    * Drive dual-path evolution art states and runaways based on imbalance, providing coaching nudges when thresholds slip.
  - **Acceptance:**
    * Satisfies the **Shared DigiPet Evidence Primer**.
    * Light exposure scoring updates within 60 seconds of environmental change and selects matching animation palette.
    * Evolution branch (solar or lunar) only unlocks after sustained balance and runaway occurs if imbalance persists for configured days.
    * Animation assets listed in the checklist are committed under `art/export/pets/lumilizard/` with matching `@raw/@drawable` resources and documented in `docs/pets/lumilizard/`.
  - **Artifacts:**
    * Sensor sampling chart illustrating smoothing, throttling, and update cadence.
    * Palette/animation storyboard for sun vs. moon personas.
    * Geo/time calculation tests stored with daylight scoring documentation.
    * `docs/pets/lumilizard/animation.md` updated with export settings, optimization output, and asset verification screenshots.

- [ ] **DecibelDog — Sound-Sensitive Pup**
  - **Watch face baseline:** Keep central time/date clear while adding subtle volume meters as complications.
  - **Concept:** Responds to ambient noise, user speech, and music; thrives on interactive sound play.
  - **Appearance cues:** Relaxed pup in quiet; paws over ears in loud spaces; tail-wag head tilt when hearing owner; dancing/howling when music detected.
  - **Implementation hooks:** Sample microphone amplitude bursts with RECORD_AUDIO consent; optionally integrate speech recognition sessions; tie dance mode to media-session metadata; evolve via cumulative interaction minutes.
  - **Steps:**
    * Implement audio-level complication visualization with opt-in privacy gating and microphone status indicators.
    * Process amplitude bursts and media-session callbacks to classify quiet, conversation, and music modes.
    * Link classification outcomes to DecibelDog animations, rewards, and runaway thresholds respecting consent revocation.
  - **Acceptance:**
    * Satisfies the **Shared DigiPet Evidence Primer**.
    * Opt-in prompts and consent revocation immediately start/stop audio sampling with clear UI feedback.
    * Distinct animations trigger for quiet, conversational, and loud/music environments with hysteresis preventing flicker.
    * Animation assets listed in the checklist are committed under `art/export/pets/decibeldog/` with matching `@raw/@drawable` resources and documented in `docs/pets/decibeldog/`.
  - **Artifacts:**
    * Privacy consent flow recording and configuration notes.
    * Classification unit tests with audio fixture summaries.
    * Animation capture for each sound band stored alongside amplitude logs.
    * `docs/pets/decibeldog/animation.md` updated with export settings, optimization output, and asset verification screenshots.

- [ ] **RoverFox — Location & Travel Explorer Pet**
  - **Watch face baseline:** Combine time/date with distance-traveled and next-location badge complications.
  - **Concept:** Celebrates exploration, new GPS locations, and walking adventures; neglect triggers wandering off.
  - **Appearance cues:** Backpacked fox with souvenir icons for new locales; restless pacing when stationary for days.
  - **Implementation hooks:** Use FusedLocationProvider (phone or watch) with batching; log unique locations/badges; limit GPS sampling to motion events; enable Nearby Connections adoption when abandonment thresholds met.
  - **Steps:**
    * Build exploration badge complication with last-trip distance indicator and souvenir iconography.
    * Implement motion-gated location batching, syncing new locale discoveries to RoverFox’s state machine.
    * Script adoption/runaway cutscenes that hand off to Nearby Connections when neglect thresholds are hit.
  - **Acceptance:**
    * Satisfies the **Shared DigiPet Evidence Primer**.
    * Location sampling respects motion gating and logs fewer than the allowed GPS polls per hour when stationary.
    * New locale discovery immediately awards badges and unlocks celebratory animations; runaway triggers after configured stationary duration.
    * Animation assets listed in the checklist are committed under `art/export/pets/roverfox/` with matching `@raw/@drawable` resources and documented in `docs/pets/roverfox/`.
  - **Artifacts:**
    * Location throttling metrics and badge ledger stored in documentation.
    * Animation captures for discovery, idle pacing, and runaway adoption sequences.
    * Consent and privacy note for location sharing appended to `docs/pets/roverfox/`.
    * `docs/pets/roverfox/animation.md` updated with export settings, optimization output, and asset verification screenshots.

- [ ] **Mounty — Elevation & Climbing Pet**
  - **Watch face baseline:** Integrate time/date with floor-count or elevation-gain complications and summit progress meters.
  - **Concept:** Gains energy from stair climbs and hikes; sedentary flat days reduce morale.
  - **Appearance cues:** Goat bounding up slopes on ascents; grazing boredom when flat; celebratory summit flag for milestones.
  - **Implementation hooks:** Read barometer/pressure sensor for floor detection; filter via step activity; compare totals to mountain benchmarks; trigger evolution at cumulative elevation goals.
  - **Steps:**
    * Craft elevation progress complication with configurable summit goals and intermediate checkpoint markers.
    * Calibrate barometer-derived floor detection using activity context and fallback to manual entry when unavailable.
    * Map cumulative elevation achievements to evolution stages and define neglect decay for low-activity periods.
  - **Acceptance:**
    * Satisfies the **Shared DigiPet Evidence Primer**.
    * Elevation gain updates appear on-watch within two minutes of climb completion with validated barometer smoothing.
    * Summit celebrations trigger exactly at goal thresholds and neglect decay follows documented pacing.
    * Animation assets listed in the checklist are committed under `art/export/pets/mounty/` with matching `@raw/@drawable` resources and documented in `docs/pets/mounty/`.
  - **Artifacts:**
    * Calibration dataset showing raw vs. filtered elevation samples.
    * Animation captures for ascent, idle grazing, and summit celebration.
    * Evolution threshold table recorded in `docs/pets/mounty/`.
    * `docs/pets/mounty/animation.md` updated with export settings, optimization output, and asset verification screenshots.

- [ ] **Thermagon — Temperature-Driven Dragon**
  - **Watch face baseline:** Pair time/date with skin/ambient temperature complications and fever alerts without clutter.
  - **Concept:** Reacts to temperature extremes; encourages climate awareness and safe ranges.
  - **Appearance cues:** Blue shivering dragon in cold; red panting dragon when hot; dual-element adult form after adaptation.
  - **Implementation hooks:** Access skin-temp API or weather service; set comfort thresholds; notify on fever-like spikes; unlock seasonal evolutions after experiencing varied climates.
  - **Steps:**
    * Design dual-temperature complications showing current skin temp and ambient/forecast context with alert badges.
    * Integrate temperature readings with hysteresis and fallback to weather APIs when skin data unavailable.
    * Configure adaptation evolutions and safety notifications for sustained extremes, including runaway triggers during prolonged unsafe readings.
  - **Acceptance:**
    * Satisfies the **Shared DigiPet Evidence Primer**.
    * Alerts fire when thresholds breached and auto-clear after readings stabilize within comfort band.
    * Seasonal evolution requires documented exposure to both heat and cold patterns without conflicting with safety notifications.
    * Animation assets listed in the checklist are committed under `art/export/pets/thermagon/` with matching `@raw/@drawable` resources and documented in `docs/pets/thermagon/`.
  - **Artifacts:**
    * Alert log and notification copy stored with threshold configuration spreadsheet.
    * Animation captures for cold, hot, neutral, and dual-element states.
    * Integration tests verifying sensor vs. weather fallback priority.
    * `docs/pets/thermagon/animation.md` updated with export settings, optimization output, and asset verification screenshots.

- [ ] **ZenPanda — Stress & Calm Companion**
  - **Watch face baseline:** Show time/date with stress or HRV complications plus breathing timer shortcuts.
  - **Concept:** Biofeedback pet that mirrors stress levels and rewards mindfulness practices.
  - **Appearance cues:** Meditative lotus pose when calm; pacing with stress clouds during tension; levitating guru form at peak evolution.
  - **Implementation hooks:** Consume HRV/stress metrics from Samsung Health or derived HR data; embed guided breathing micro-app; log calm minutes for streak-based evolution; escalate visual cues before notifications.
  - **Steps:**
    * Layout HRV/stress complication alongside instant-access breathing control and meditation start buttons.
    * Translate HRV readings into stress tiers powering ZenPanda mood changes and escalation cues.
    * Implement calm-minute streak tracking with guided-session completions influencing evolution and runaway forgiveness.
  - **Acceptance:**
    * Satisfies the **Shared DigiPet Evidence Primer**.
    * Stress spikes surface progressive visual cues before notifications and guided breathing entry point launches within one tap.
    * Calm streak milestones unlock evolution tiers; neglecting practices triggers shell-withdrawn state before runaway.
    * Animation assets listed in the checklist are committed under `art/export/pets/zenpanda/` with matching `@raw/@drawable` resources and documented in `docs/pets/zenpanda/`.
  - **Artifacts:**
    * HRV-to-tier mapping chart plus associated unit tests.
    * Session logs demonstrating guided breathing launches and calm-minute accumulation.
    * Visual capture of escalation cues vs. calm glow stored in documentation.
    * `docs/pets/zenpanda/animation.md` updated with export settings, optimization output, and asset verification screenshots.

- [ ] **JiggleJelly — Motion-Interactive Play Pet**
  - **Watch face baseline:** Maintain clear clock/date while dedicating a complication to play-state/energy and minimizing motion occlusion.
  - **Concept:** Responds to wrist gestures and playful shakes; kinetic energy keeps it alive.
  - **Appearance cues:** Squishy blob deforming with shakes; dangling from top when watch inverted; dull, flattened jelly when ignored.
  - **Implementation hooks:** Use accelerometer/gyroscope listeners during active sessions; detect shakes/tilts/flicks; convert activity into energy points; fall back to manual feeds when motion data unavailable.
  - **Steps:**
    * Build play-energy complication with quick access to manual feed controls and energy decay display.
    * Implement motion gesture classifier differentiating shakes, flips, and waves with configurable sensitivity.
    * Link gesture outcomes to animation rigs, energy economy, and runaway timer that pauses when manual feeds triggered.
  - **Acceptance:**
    * Satisfies the **Shared DigiPet Evidence Primer**.
    * Gesture recognition distinguishes at least three motions with less than 5% false positives in recorded tests.
    * Energy decay and replenishment follow documented curve; runaway triggers after sustained inactivity unless manual feed logged.
    * Animation assets listed in the checklist are committed under `art/export/pets/jigglejelly/` with matching `@raw/@drawable` resources and documented in `docs/pets/jigglejelly/`.
  - **Artifacts:**
    * Gesture classifier evaluation report and accelerometer fixture data.
    * Animation captures for shake joy, inverted dangle, and flattened neglect states.
    * Energy economy configuration written to `docs/pets/jigglejelly/`.
    * `docs/pets/jigglejelly/animation.md` updated with export settings, optimization output, and asset verification screenshots.

#### Activity & Habit-Driven DigiPets

- [ ] **LexiOwl — Language Learning Owl**
  - **Watch face baseline:** Preserve time/date readability while surfacing daily lesson streak and vocabulary complication slots.
  - **Concept:** Thrives on language practice, speaking drills, and streak maintenance; neglect prompts it to seek new knowledge elsewhere.
  - **Appearance cues:** Cap-and-book owl hooting happily after lessons; expectant stare holding flashcards when sessions missed.
  - **Implementation hooks:** Integrate with language apps via notifications/APIs or manual logging; support speech recognition practice; evolve with streaks and vocabulary milestones.
  - **Steps:**
    * Implement streak and vocabulary complications with quick-launch link to preferred language exercises.
    * Sync lesson completions via partner APIs or manual log entries, awarding XP for diverse practice modes.
    * Configure evolution path rewarding streak longevity and vocabulary milestones while handling neglect transitions.
  - **Acceptance:**
    * Satisfies the **Shared DigiPet Evidence Primer**.
    * Lesson completion sync updates LexiOwl demeanor before next session reminder and accounts for offline entries.
    * Vocabulary milestone unlocks trigger celebratory animations and log entries while missed sessions degrade morale.
    * Animation assets listed in the checklist are committed under `art/export/pets/lexiowl/` with matching `@raw/@drawable` resources and documented in `docs/pets/lexiowl/`.
  - **Artifacts:**
    * API/notification sync log plus fallback manual entry workflow notes.
    * Animation captures for milestone celebration vs. expectant idle state.
    * Streak decay schedule documented in `docs/pets/lexiowl/`.
    * `docs/pets/lexiowl/animation.md` updated with export settings, optimization output, and asset verification screenshots.

- [ ] **EchoParrot — Voice Assistant Mimic Pet**
  - **Watch face baseline:** Keep clock/date front-and-center with a conversation counter complication and mic access toggle.
  - **Concept:** Mimics user speech and celebrates frequent voice interactions; grows lonely during silence.
  - **Appearance cues:** Vibrant parrot flapping and lip-syncing during chats; drooping bird asking questions when unheard.
  - **Implementation hooks:** Provide push-to-talk sessions with SpeechRecognizer/TextToSpeech; optionally monitor media session or call states via companion; store safe vocabulary snippets for emergent dialogue.
  - **Steps:**
    * Craft conversation counter complication with quick mic toggle and privacy indicators.
    * Implement push-to-talk dialog pipeline capturing safe snippets and mirroring assistant responses.
    * Schedule call/media detection hooks that influence EchoParrot mood and runaway thresholds.
  - **Acceptance:**
    * Satisfies the **Shared DigiPet Evidence Primer**.
    * Voice sessions respect consent toggles, immediately muting capture when disabled.
    * Interaction frequency changes animation state within the next poll cycle and runaway triggers after sustained silence.
    * Animation assets listed in the checklist are committed under `art/export/pets/echoparrot/` with matching `@raw/@drawable` resources and documented in `docs/pets/echoparrot/`.
  - **Artifacts:**
    * Conversation counter test logs and privacy toggle UX capture.
    * Audio session transcript samples with anonymization notes.
    * Mood state change timeline recorded in `docs/pets/echoparrot/`.
    * `docs/pets/echoparrot/animation.md` updated with export settings, optimization output, and asset verification screenshots.

- [ ] **Memophant — Note-Taking Elephant**
  - **Watch face baseline:** Combine time/date with quick-note shortcut and pending reminder complication.
  - **Concept:** Encourages capturing notes/tasks; rewards consistent information logging and recall.
  - **Appearance cues:** Elephant cataloging sticky notes when fed; concerned trunk offering reminders when backlog grows.
  - **Implementation hooks:** Sync with note/task APIs or in-app ledger; allow voice dictation; schedule pet-driven reminders; quiz user on past entries for bonus morale.
  - **Steps:**
    * Add quick-note launcher and backlog complication showcasing pending items and quiz prompts.
    * Connect to task/notes provider APIs with offline-first caching and safe voice dictation handling.
    * Build reminder cadence, quiz interactions, and runaway conditions tied to backlog health.
  - **Acceptance:**
    * Satisfies the **Shared DigiPet Evidence Primer**.
    * Notes sync bi-directionally with provider within user-defined latency, updating Memophant mood accordingly.
    * Reminder and quiz flows respect notification caps and reduce backlog when completed; runaway triggers only after persistent neglect.
    * Animation assets listed in the checklist are committed under `art/export/pets/memophant/` with matching `@raw/@drawable` resources and documented in `docs/pets/memophant/`.
  - **Artifacts:**
    * Sync transaction logs and caching strategy notes.
    * UX recording for reminder and quiz interactions.
    * Backlog scoring rubric captured in `docs/pets/memophant/`.
    * `docs/pets/memophant/animation.md` updated with export settings, optimization output, and asset verification screenshots.

- [ ] **BusyBee — Productivity & To-Do Bee**
  - **Watch face baseline:** Balance time/date with task-progress gauges and honey-meter complication slots.
  - **Concept:** Gains energy from completed tasks and focus sessions; overwhelmed by unchecked queues.
  - **Appearance cues:** Celebratory waggle dance after completions; buried-under-paper animation when overdue tasks pile up.
  - **Implementation hooks:** Tie into Google Tasks/Todoist APIs or pet-native checklist; reward Pomodoro timers; log completion streaks for evolution; send gentle two-per-day reminders respecting notification cap.
  - **Steps:**
    * Implement honey-meter complication summarizing completion percentage and Pomodoro streaks.
    * Integrate with chosen task provider, reconciling completed vs. overdue items and focus sessions.
    * Script morale/evolution logic that rewards streaks and handles backlog overload leading to runaway.
  - **Acceptance:**
    * Satisfies the **Shared DigiPet Evidence Primer**.
    * Task completion sync updates BusyBee animations within the next refresh window; overdue thresholds trigger supportive prompts before runaway.
    * Reminder system never exceeds two actionable alerts per day and respects quiet hours settings.
    * Animation assets listed in the checklist are committed under `art/export/pets/busybee/` with matching `@raw/@drawable` resources and documented in `docs/pets/busybee/`.
  - **Artifacts:**
    * Task provider sync log and reconciliation tests.
    * Animation capture for waggle dance, paperwork overwhelm, and runaway preview.
    * Reminder schedule documentation in `docs/pets/busybee/`.
    * `docs/pets/busybee/animation.md` updated with export settings, optimization output, and asset verification screenshots.

- [ ] **BuddyPup — Social Interaction Dog**
  - **Watch face baseline:** Keep time/date visible with social-activity complication summarizing calls/messages/meetups.
  - **Concept:** Reflects user’s communication cadence; motivates regular outreach and shared moments.
  - **Appearance cues:** Tail-wagging pup delivering envelopes post-interaction; lonely whimper animation after prolonged silence.
  - **Implementation hooks:** Mirror call/message counts via companion notification listener (with consent); allow manual logging of in-person meetups; support Nearby co-play when two pets are close; evolve via sustained social goals.
  - **Steps:**
    * Create social pulse complication aggregating digital communications and manual meetup logs.
    * Implement consent-aware notification listener bridge with manual entry UI for offline meetups.
    * Coordinate co-play detection and runaway behavior tied to communication drought periods.
  - **Acceptance:**
    * Satisfies the **Shared DigiPet Evidence Primer**.
    * Social tally updates within five minutes of interactions and differentiates digital vs. in-person credits.
    * Co-play handshake succeeds between nearby devices and runaway triggers after documented silence duration.
    * Animation assets listed in the checklist are committed under `art/export/pets/buddypup/` with matching `@raw/@drawable` resources and documented in `docs/pets/buddypup/`.
  - **Artifacts:**
    * Interaction log sample plus privacy note for notification listener usage.
    * Animation captures for mail delivery, co-play joy, and lonely whimper states.
    * Documentation of manual meetup entry workflow in `docs/pets/buddypup/`.
    * `docs/pets/buddypup/animation.md` updated with export settings, optimization output, and asset verification screenshots.

- [ ] **BeatBunny — Music-Loving Dancing Rabbit**
  - **Watch face baseline:** Anchor clock/date while showcasing now-playing or tempo complications and keeping dance space clear.
  - **Concept:** Lives for music playback and rhythm games; languishes without regular listening.
  - **Appearance cues:** Genre-specific dances with musical notes; bored flop when environment is silent for days.
  - **Implementation hooks:** Detect active media sessions/notifications; optional mic beat checks; offer tap-to-rhythm mini-games; evolve through cumulative listening minutes and genre diversity.
  - **Steps:**
    * Add now-playing/tempo complications with access to tap-to-rhythm micro-interaction.
    * Integrate media session callbacks and optional beat detection to set animation tempo.
    * Track listening duration and genre diversity, mapping to BeatBunny morale, evolution, and neglect decay.
  - **Acceptance:**
    * Satisfies the **Shared DigiPet Evidence Primer**.
    * Beat-driven animations sync within 500ms of tempo changes and pause gracefully when playback stops.
    * Diversity scoring unlocks evolution while extended silence triggers bored flop and eventual runaway.
    * Animation assets listed in the checklist are committed under `art/export/pets/beatbunny/` with matching `@raw/@drawable` resources and documented in `docs/pets/beatbunny/`.
  - **Artifacts:**
    * Media session/beat detection logs highlighting tempo sync.
    * Animation capture for genre variants and silence slump.
    * Genre diversity scoring doc placed in `docs/pets/beatbunny/`.
    * `docs/pets/beatbunny/animation.md` updated with export settings, optimization output, and asset verification screenshots.

- [ ] **BookWorm — Reading & Knowledge Pet**
  - **Watch face baseline:** Combine time/date with reading streak progress and quick journal entry complication.
  - **Concept:** Feeds on books/articles consumed; metamorphoses as user builds a reading habit.
  - **Appearance cues:** Page-munching caterpillar during sessions; cocooning when neglected; butterfly form after major goals.
  - **Implementation hooks:** Track reading app usage via usage stats/APIs or manual timers; integrate fact-of-the-day prompts; evolve on streaks, completed books, and total minutes read.
  - **Steps:**
    * Implement reading streak complication with quick-journal shortcut for reflections or summaries.
    * Gather reading duration via usage stats/manual timer inputs and validate across multiple sources.
    * Tie milestones (completed books, streak length) to transformation animations and runaway/backslide conditions.
  - **Acceptance:**
    * Satisfies the **Shared DigiPet Evidence Primer**.
    * Reading sessions register within tracked categories and update BookWorm form at milestone boundaries.
    * Fact-of-the-day prompts rotate without repetition during 14-day window and skip when streak is broken.
    * Animation assets listed in the checklist are committed under `art/export/pets/bookworm/` with matching `@raw/@drawable` resources and documented in `docs/pets/bookworm/`.
  - **Artifacts:**
    * Usage stats ingestion logs with reconciliation script notes.
    * Animation captures for caterpillar, cocoon, and butterfly states.
    * Milestone table and prompt rotation plan saved under `docs/pets/bookworm/`.
    * `docs/pets/bookworm/animation.md` updated with export settings, optimization output, and asset verification screenshots.

- [ ] **ShutterBug — Photography & Creativity Pet**
  - **Watch face baseline:** Show time/date with photo-count complication and camera remote shortcut without obscuring dial.
  - **Concept:** Thrives on new photos and creative prompts; fades when no moments are captured.
  - **Appearance cues:** Ladybug flashing camera after shots; colorless carapace when photo drought persists; vibrant shell when gallery grows.
  - **Implementation hooks:** Companion monitors camera roll for new media (READ_MEDIA_IMAGES); surface daily photo challenges; optionally sync thumbnails to phone app; evolve as albums fill and prompt quests completed.
  - **Steps:**
    * Add photo-count complication with quick camera remote access and prompt indicator badges.
    * Implement media monitoring respecting privacy scopes, syncing new shots and creative prompt completions.
    * Map photo cadence to ShutterBug coloration, evolution states, and neglect fade/runaway sequences.
  - **Acceptance:**
    * Satisfies the **Shared DigiPet Evidence Primer**.
    * New photo detection reflects on-watch within one sync cycle and challenge prompts rotate without repeating inside weekly set.
    * Neglect fades progress predictably and runaway occurs after documented drought duration.
    * Animation assets listed in the checklist are committed under `art/export/pets/shutterbug/` with matching `@raw/@drawable` resources and documented in `docs/pets/shutterbug/`.
  - **Artifacts:**
    * Media sync audit log and permission rationale documentation.
    * Animation captures for vibrant, neutral, and faded shells.
    * Prompt rotation schedule recorded in `docs/pets/shutterbug/`.
    * `docs/pets/shutterbug/animation.md` updated with export settings, optimization output, and asset verification screenshots.

- [ ] **TranquiliTurtle — Meditation & Mindfulness Turtle**
  - **Watch face baseline:** Keep time/date legible with mindfulness-minute complication and quick-start breathing control.
  - **Concept:** Rewards guided breathing, meditation, and calm streaks; hides in shell when routines lapse.
  - **Appearance cues:** Floating lotus pose during sessions; shell-withdrawn turtle signaling missed practices; radiant aura at master tier.
  - **Implementation hooks:** Pull mindfulness minutes from Health Services or built-in exercises; include pet-led breathing UI; track streaks and total minutes; gently prompt when stress trends high.
  - **Steps:**
    * Implement mindfulness-minute complication with ambient animation toggle for low-power mode.
    * Sync guided session completions from services or native routines, applying streak logic for calm aura unlocks.
    * Configure stress-detection nudges, shell-withdrawn fallback, and runaway gating on prolonged inactivity.
  - **Acceptance:**
    * Satisfies the **Shared DigiPet Evidence Primer**.
    * Guided session completions update TranquiliTurtle aura before the next scheduled prompt and respect reduced-motion settings.
    * Stress-triggered nudges stay within notification policy and runaway occurs after confirmed inactivity threshold.
    * Animation assets listed in the checklist are committed under `art/export/pets/tranquiliturtle/` with matching `@raw/@drawable` resources and documented in `docs/pets/tranquiliturtle/`.
  - **Artifacts:**
    * Session sync logs and reduced-motion configuration notes.
    * Animation captures for meditation, shell-withdrawn, and radiant aura states.
    * Prompt schedule and inactivity thresholds documented in `docs/pets/tranquiliturtle/`.
    * `docs/pets/tranquiliturtle/animation.md` updated with export settings, optimization output, and asset verification screenshots.

- [ ] **VoltVampire — Tech Use & Battery Pet**
  - **Watch face baseline:** Present time/date with dual battery complications (watch/phone) and charging reminders without obscuring the dial.
  - **Concept:** Feeds on healthy charging habits; weakens when devices regularly hit critical battery or over-discharge.
  - **Appearance cues:** Glowing bat sipping energy during charges; pale, swooning sprite when batteries near zero; regal vampire persona after sustained battery stewardship.
  - **Implementation hooks:** Monitor watch battery locally and sync phone battery via Data Layer; award timely-charge points; trigger low-battery nudges; log deep discharges to influence runaway/death sequences.
  - **Steps:**
    * Build dual battery complications with charge schedule indicators and healthy-habit streak tracker.
    * Implement Data Layer sync plus charging habit analytics that differentiate quick top-offs vs. deep cycles.
    * Tie analytics to VoltVampire mood, evolution, and runaway/hibernation sequences with configurable thresholds.
  - **Acceptance:**
    * Satisfies the **Shared DigiPet Evidence Primer**.
    * Battery sync stays within one-minute freshness between watch and phone, and charging habit analysis classifies sessions accurately.
    * Nudges respect notification caps and runaway/hibernation only triggers after repeated critical battery events.
    * Animation assets listed in the checklist are committed under `art/export/pets/voltvampire/` with matching `@raw/@drawable` resources and documented in `docs/pets/voltvampire/`.
  - **Artifacts:**
    * Battery sync logs and analytics summary stored with threshold configs.
    * Animation capture for charging feast, low-battery swoon, and regal evolution.
    * Notification copy and escalation ladder documented in `docs/pets/voltvampire/`.
    * `docs/pets/voltvampire/animation.md` updated with export settings, optimization output, and asset verification screenshots.

### GitHub Actions — Starter Workflows (reference)
See `.github/workflows/android.yml` and `release.yml` in this repo for ready-to-run configurations that align with the checklist requirements.

### Gradle & Manifest References
- Top-level `build.gradle.kts` configures AGP/Kotlin versions and Play Publisher.
- `app/build.gradle.kts` targets API 34, enables release minification, and wires Play Publisher defaults.
- `AndroidManifest.xml` registers `CosmoBondWatchFaceService` pointing to `@raw/watchface`.

### Test & Evidence Menu
Use these commands when relevant tasks call for validation:
- `./gradlew clean assembleDebug`
- `./gradlew spotlessCheck detekt lint`
- `./gradlew testDebugUnitTest`
- `./gradlew connectedDebugAndroidTest`
- `./gradlew :baselineprofile:collect`
- `./gradlew publishRelease --dry-run`

### Done Definition (applies to every box)
- All acceptance checks in the item pass.
- Tests relevant to the item executed successfully; logs attached.
- On-device/emulator validation completed when required; screenshots saved.
- Battery/perf and accessibility reviewed when applicable.
- Risks/decisions captured in `docs/`.<|MERGE_RESOLUTION|>--- conflicted
+++ resolved
@@ -64,488 +64,6 @@
 - `app/` contains a starter Wear OS module with `res/raw/watchface.xml` and a placeholder `CosmoBondWatchFaceService`.
 - `docs/`, `art/`, and related directories are pre-created so that documentation tasks can start immediately.
 
-<<<<<<< HEAD
-###### Generative animation workflows
-
-- **Usage principles (all tools):**
-  - Confirm you have commercial-use rights for every generated clip, preserve attribution requirements, and avoid ingesting customer data, unreleased branding, or personal information into prompts.
-  - Log every final prompt, seed, sampler, upscale instruction, and download URL/hash in `art/export/pets/<pet>/export.log`. Attach companion metadata (model version, settings JSON, manual edits) next to the log as `art/export/pets/<pet>/<state>_prompt.json` or a combined `prompts.md` file.
-  - Normalize all outputs to 60 fps image sequences using `ffmpeg -i <input>.mp4 -vf "fps=60,scale=1024:-1:flags=lanczos" art/export/pets/<pet>/<state>/%04d.png` (replace scale as needed). Maintain the `%04d` zero-padded naming convention for downstream scripts.
-  - After PNG export, continue with the optimization flow below (animated WebP/WebM plus vector passes) before staging assets.
-
-- **Sora 2 (OpenAI):**
-  - **Request access:** File a request through the OpenAI enterprise admin portal; include project identifiers, intended commercial scope, and compliance contact. Await approval and API key distribution before queuing jobs.
-  - **Prompting:** Craft per-state prompts that describe the pet, lighting, and camera move, e.g., `"CosmoBond CardioCritter healthy_workout animation, energetic gym interior, tracking shot"`. Embed state tags (`[state:healthy_workout]`) so render histories align with the export log. Iterate with reference frames from prior assets when available.
-  - **Export:** Use the Sora dashboard or API to render 1080p clips; download MP4 masters plus JSON metadata. Re-render variations until motion loops cleanly for the targeted watch-face duration.
-  - **Conversion:** Execute the shared 60 fps PNG extraction command above. Inspect frames for motion blur artifacts; if present, request motion smoothing via Sora’s `motion_coherence` parameter before re-exporting.
-
-- **Veo 3.1 (Google DeepMind):**
-  - **Request access:** Submit an application through Google Labs with your @google.com sponsor (or vendor manager) noting Wear OS asset creation. Confirm data-handling agreements before uploading references.
-  - **Prompting:** Use Veo storyboards with the template `"<pet> <state> watch-face loop, 4s duration, flat lighting, seamless loop"`; attach still keyframes exported from `art/source/pets/<pet>/` as guides. Annotate the prompt with `[pet=<pet>][state=<state>]` for traceability.
-  - **Export:** Download WebM masters (VP9 + alpha when available). Capture the session parameters JSON for inclusion beside the export log.
-  - **Conversion:** Transcode with `ffmpeg -i <input>.webm -vf "fps=60" art/export/pets/<pet>/<state>/%04d.png`. Preserve alpha channels by adding `-pix_fmt rgba64le` when needed before optimization.
-
-- **Gemini (Google) video diffusion pipelines:**
-  - **Request access:** Coordinate with the internal AI enablement team to enable the Gemini Experimental Video API on the shared Google Cloud project, ensuring billing and data-retention settings align with CosmoBond policies.
-  - **Prompting:** Combine structured JSON prompts—`{"pet":"<pet>","state":"<state>","mood":"joyful","loop":true}`—with textual descriptors referencing approved lore. Store prompt payloads exactly as sent in the per-state metadata file.
-  - **Export:** Gemini returns MP4 or MOV outputs; request 8-bit color with alpha mats disabled (Gemini currently lacks alpha). For loops, set `"loop_duration":4`. Download the response bundle (video + metadata) and checksum it before archival.
-  - **Conversion:** Use the shared PNG extraction command. If Gemini outputs 30 fps, force frame doubling via `-vf "fps=60"`. Manually align loop endpoints in After Effects or Resolve if diffusion drift occurs.
-
-- **ChatGPT (Images/Canvas + Runway bridge):**
-  - **Request access:** Ensure the CosmoBond organization toggles on ChatGPT Workspace with Canvas beta. Pair it with the Runway integration (or comparable video canvas) through the admin console; store integration approval emails in `docs/vendors/`.
-  - **Prompting:** Within Canvas, provide storyboard panels and textual cues for each state. Use layer labels such as `ambient_idle_panel` and `runaway_departure_panel`. When escalating to video via the Runway bridge, include explicit duration (`4 seconds`), loop requirement, and pet emotion.
-  - **Export:** Download MP4 results from Runway (or exported Canvas timeline). Capture the session transcript and tool-specific settings (model, guidance scale) and append them to the per-state metadata file.
-  - **Conversion:** Apply the standard PNG sequence conversion. Validate color profiles by running `ffprobe` on the MP4 and, if necessary, insert `-vf "colorspace=bt709:iall=bt601-6-625"` before export to match watch-face gamut.
-
-- **Post-processing reminders:** After PNG extraction, run background cleanup or touch-ups in the source tool as necessary, then follow the optimization workflow below. Store any manual edit notes and privacy reviews alongside the prompts so future audits confirm compliance.
-
-###### Animation export & integration workflow
-=======
----
->>>>>>> 9c1b129d
-
-## CI/CD Checklist for the Galaxy Watch Face
-Follow the tasks in order. Each item lists its purpose, precise steps, acceptance checks, required artifacts, and recovery guidance.
-
-### Pre-Checklist Prerequisites
-
-<<<<<<< HEAD
-- [ ] **CardioCritter — Heart Rate Fitness Monster**
-  - **Watch face baseline:** Highlight primary time/date complications, add workout progress rings, and mirror key vitals in sub-complications without hiding the clock.
-  - **Concept:** Thrives on heart-health consistency; syncs to resting HR, workouts, and gym visits to reflect care.
-  - **Appearance cues:** Rosy, athletic animations during healthy HR/workouts; pale, slouched stance with broken-heart icon when readings stay unhealthy.
-  - **Implementation hooks:** Use Health Services heart-rate samples, workout sessions, and optional geofenced gym detection; throttle polling for battery; evolve after multi-day healthy ranges; trigger Nearby Connections runaway when long-term HR neglect persists.
-  - **Steps:**
-    * Prototype the Watch Face Format layout with dual vitals complications and animated cardio rings.
-    * Pipe in continuous and session-based heart-rate data, smoothing spikes and mapping thresholds to CardioCritter emotional states.
-    * Script evolution/runaway sequences tied to streak achievements and chronic neglect, syncing Nearby Connections handoff triggers.
-  - **Acceptance:**
-    * Satisfies the **Shared DigiPet Evidence Primer**.
-    * Heart-rate zones drive visible animation swaps within 5 seconds of sensor updates without obscuring timekeeping.
-    * Evolution unlocks only after configured healthy-range streak and runaway triggers when sustained unhealthy averages persist.
-    * Animation assets listed in the checklist (see [Generative animation workflows](#generative-animation-workflows) for sourcing options) are committed under `art/export/pets/cardiocritter/` with matching `@raw/@drawable` resources and documented in `docs/pets/cardiocritter/`.
-  - **Artifacts:**
-    * Updated watchface layout diff plus animation reference sheet for cardio states.
-    * Sensor replay logs showing heart-rate threshold transitions and resulting animations.
-    * Nearby Connections trigger notes confirming runaway handoff behavior.
-    * `docs/pets/cardiocritter/animation.md` updated with export settings, optimization output, and asset verification screenshots.
-
-- [ ] **StepSprite — Step Count Companion**
-  - **Watch face baseline:** Pair time/date with a step-progress complication ring and configurable secondary slots for goal streaks.
-  - **Concept:** Feeds on step goals and celebrates streaks; idleness drains energy and risks escape.
-  - **Appearance cues:** Happy, fast animations when goals met; sluggish, yawning sprite with boredom icon on sedentary days.
-  - **Implementation hooks:** Subscribe to step-count deltas via Health Services or Google Fit; add idle reminders; evolve after multi-day goal streaks; treat steps and manual feeds as hunger refills.
-  - **Steps:**
-    * Build animated progress ring visuals and secondary streak complication tied to configurable daily targets.
-    * Connect Health Services step streams and fall back to manual feed interactions when unavailable.
-    * Implement streak tracker influencing StepSprite energy, evolutions, and idle-warning behaviors.
-  - **Acceptance:**
-    * Satisfies the **Shared DigiPet Evidence Primer**.
-    * Step goal completion updates the watch face within one minute and unlocks celebratory animations.
-    * Consecutive idle periods trigger gentle nudges before runaway state initiates after configured neglect window.
-    * Animation assets listed in the checklist (see [Generative animation workflows](#generative-animation-workflows) for sourcing options) are committed under `art/export/pets/stepsprite/` with matching `@raw/@drawable` resources and documented in `docs/pets/stepsprite/`.
-  - **Artifacts:**
-    * Streak calculator unit test output and animation capture for goal celebrations vs. idle slump.
-    * Logs illustrating Health Services ingestion and manual override fallback.
-    * Documentation of idle reminder cadence and runaway timing in `docs/pets/stepsprite/`.
-    * `docs/pets/stepsprite/animation.md` updated with export settings, optimization output, and asset verification screenshots.
-
-- [ ] **SomnoSloth — Sleepy Sloth Pet**
-  - **Watch face baseline:** Surface time/date alongside last-night sleep summary complications and sunrise/sunset context.
-  - **Concept:** Mirrors user sleep quality and encourages wind-down rituals; prolonged poor sleep risks runaway.
-  - **Appearance cues:** Snoring, hanging sloth overnight; messy fur and dark circles after insufficient rest; zen smile after quality sleep streaks.
-  - **Implementation hooks:** Pull sleep sessions from Samsung Health or Health Services; animate state transitions at sleep start/end; track streaks for evolution; push gentle bedtime reminders.
-  - **Steps:**
-    * Design dual complications for prior-night duration and current streak health aligned with circadian cues.
-    * Integrate sleep session ingestion with smoothing for naps vs. full cycles and schedule transition animations at bedtime/wake events.
-    * Configure evolution, reminder, and runaway logic based on sustained sleep quality thresholds.
-  - **Acceptance:**
-    * Satisfies the **Shared DigiPet Evidence Primer**.
-    * Sleep-quality streaks adjust SomnoSloth posture and mood immediately after nightly sync completes.
-    * Bedtime reminder cadence adapts to user preference without exceeding notification caps and runaway triggers after repeated poor scores.
-    * Animation assets listed in the checklist (see [Generative animation workflows](#generative-animation-workflows) for sourcing options) are committed under `art/export/pets/somnosloth/` with matching `@raw/@drawable` resources and documented in `docs/pets/somnosloth/`.
-  - **Artifacts:**
-    * Timeline capture showing bedtime, sleep, and wake animations.
-    * Sleep session parsing tests plus metrics summary stored with reminder configuration notes.
-    * Evidence of runaway recovery quest text and thresholds in `docs/pets/somnosloth/`.
-    * `docs/pets/somnosloth/animation.md` updated with export settings, optimization output, and asset verification screenshots.
-
-- [ ] **LumiLizard — Light & Dark Reactive Pet**
-  - **Watch face baseline:** Blend time/date with ambient light indicators; offer sunrise/sunset complication slots.
-  - **Concept:** Reacts to ambient light/time-of-day balance; encourages daylight exposure and restful nights.
-  - **Appearance cues:** Sun-dragon form with warm glow in daylight; moonlit chameleon with bat wings in darkness or nighttime wakefulness.
-  - **Implementation hooks:** Sample ambient light sensor; merge with local time/sunrise calculations; log daylight minutes; set dual evolution paths for sun- vs moon-focused care.
-  - **Steps:**
-    * Create light-exposure complication pairing with sunrise/sunset indicators inside the WFF layout.
-    * Fuse ambient light sensor readings with geolocation-based solar data to score daylight vs. nocturnal engagement.
-    * Drive dual-path evolution art states and runaways based on imbalance, providing coaching nudges when thresholds slip.
-  - **Acceptance:**
-    * Satisfies the **Shared DigiPet Evidence Primer**.
-    * Light exposure scoring updates within 60 seconds of environmental change and selects matching animation palette.
-    * Evolution branch (solar or lunar) only unlocks after sustained balance and runaway occurs if imbalance persists for configured days.
-    * Animation assets listed in the checklist (see [Generative animation workflows](#generative-animation-workflows) for sourcing options) are committed under `art/export/pets/lumilizard/` with matching `@raw/@drawable` resources and documented in `docs/pets/lumilizard/`.
-  - **Artifacts:**
-    * Sensor sampling chart illustrating smoothing, throttling, and update cadence.
-    * Palette/animation storyboard for sun vs. moon personas.
-    * Geo/time calculation tests stored with daylight scoring documentation.
-    * `docs/pets/lumilizard/animation.md` updated with export settings, optimization output, and asset verification screenshots.
-
-- [ ] **DecibelDog — Sound-Sensitive Pup**
-  - **Watch face baseline:** Keep central time/date clear while adding subtle volume meters as complications.
-  - **Concept:** Responds to ambient noise, user speech, and music; thrives on interactive sound play.
-  - **Appearance cues:** Relaxed pup in quiet; paws over ears in loud spaces; tail-wag head tilt when hearing owner; dancing/howling when music detected.
-  - **Implementation hooks:** Sample microphone amplitude bursts with RECORD_AUDIO consent; optionally integrate speech recognition sessions; tie dance mode to media-session metadata; evolve via cumulative interaction minutes.
-  - **Steps:**
-    * Implement audio-level complication visualization with opt-in privacy gating and microphone status indicators.
-    * Process amplitude bursts and media-session callbacks to classify quiet, conversation, and music modes.
-    * Link classification outcomes to DecibelDog animations, rewards, and runaway thresholds respecting consent revocation.
-  - **Acceptance:**
-    * Satisfies the **Shared DigiPet Evidence Primer**.
-    * Opt-in prompts and consent revocation immediately start/stop audio sampling with clear UI feedback.
-    * Distinct animations trigger for quiet, conversational, and loud/music environments with hysteresis preventing flicker.
-    * Animation assets listed in the checklist (see [Generative animation workflows](#generative-animation-workflows) for sourcing options) are committed under `art/export/pets/decibeldog/` with matching `@raw/@drawable` resources and documented in `docs/pets/decibeldog/`.
-  - **Artifacts:**
-    * Privacy consent flow recording and configuration notes.
-    * Classification unit tests with audio fixture summaries.
-    * Animation capture for each sound band stored alongside amplitude logs.
-    * `docs/pets/decibeldog/animation.md` updated with export settings, optimization output, and asset verification screenshots.
-
-- [ ] **RoverFox — Location & Travel Explorer Pet**
-  - **Watch face baseline:** Combine time/date with distance-traveled and next-location badge complications.
-  - **Concept:** Celebrates exploration, new GPS locations, and walking adventures; neglect triggers wandering off.
-  - **Appearance cues:** Backpacked fox with souvenir icons for new locales; restless pacing when stationary for days.
-  - **Implementation hooks:** Use FusedLocationProvider (phone or watch) with batching; log unique locations/badges; limit GPS sampling to motion events; enable Nearby Connections adoption when abandonment thresholds met.
-  - **Steps:**
-    * Build exploration badge complication with last-trip distance indicator and souvenir iconography.
-    * Implement motion-gated location batching, syncing new locale discoveries to RoverFox’s state machine.
-    * Script adoption/runaway cutscenes that hand off to Nearby Connections when neglect thresholds are hit.
-  - **Acceptance:**
-    * Satisfies the **Shared DigiPet Evidence Primer**.
-    * Location sampling respects motion gating and logs fewer than the allowed GPS polls per hour when stationary.
-    * New locale discovery immediately awards badges and unlocks celebratory animations; runaway triggers after configured stationary duration.
-    * Animation assets listed in the checklist (see [Generative animation workflows](#generative-animation-workflows) for sourcing options) are committed under `art/export/pets/roverfox/` with matching `@raw/@drawable` resources and documented in `docs/pets/roverfox/`.
-  - **Artifacts:**
-    * Location throttling metrics and badge ledger stored in documentation.
-    * Animation captures for discovery, idle pacing, and runaway adoption sequences.
-    * Consent and privacy note for location sharing appended to `docs/pets/roverfox/`.
-    * `docs/pets/roverfox/animation.md` updated with export settings, optimization output, and asset verification screenshots.
-
-- [ ] **Mounty — Elevation & Climbing Pet**
-  - **Watch face baseline:** Integrate time/date with floor-count or elevation-gain complications and summit progress meters.
-  - **Concept:** Gains energy from stair climbs and hikes; sedentary flat days reduce morale.
-  - **Appearance cues:** Goat bounding up slopes on ascents; grazing boredom when flat; celebratory summit flag for milestones.
-  - **Implementation hooks:** Read barometer/pressure sensor for floor detection; filter via step activity; compare totals to mountain benchmarks; trigger evolution at cumulative elevation goals.
-  - **Steps:**
-    * Craft elevation progress complication with configurable summit goals and intermediate checkpoint markers.
-    * Calibrate barometer-derived floor detection using activity context and fallback to manual entry when unavailable.
-    * Map cumulative elevation achievements to evolution stages and define neglect decay for low-activity periods.
-  - **Acceptance:**
-    * Satisfies the **Shared DigiPet Evidence Primer**.
-    * Elevation gain updates appear on-watch within two minutes of climb completion with validated barometer smoothing.
-    * Summit celebrations trigger exactly at goal thresholds and neglect decay follows documented pacing.
-    * Animation assets listed in the checklist (see [Generative animation workflows](#generative-animation-workflows) for sourcing options) are committed under `art/export/pets/mounty/` with matching `@raw/@drawable` resources and documented in `docs/pets/mounty/`.
-  - **Artifacts:**
-    * Calibration dataset showing raw vs. filtered elevation samples.
-    * Animation captures for ascent, idle grazing, and summit celebration.
-    * Evolution threshold table recorded in `docs/pets/mounty/`.
-    * `docs/pets/mounty/animation.md` updated with export settings, optimization output, and asset verification screenshots.
-
-- [ ] **Thermagon — Temperature-Driven Dragon**
-  - **Watch face baseline:** Pair time/date with skin/ambient temperature complications and fever alerts without clutter.
-  - **Concept:** Reacts to temperature extremes; encourages climate awareness and safe ranges.
-  - **Appearance cues:** Blue shivering dragon in cold; red panting dragon when hot; dual-element adult form after adaptation.
-  - **Implementation hooks:** Access skin-temp API or weather service; set comfort thresholds; notify on fever-like spikes; unlock seasonal evolutions after experiencing varied climates.
-  - **Steps:**
-    * Design dual-temperature complications showing current skin temp and ambient/forecast context with alert badges.
-    * Integrate temperature readings with hysteresis and fallback to weather APIs when skin data unavailable.
-    * Configure adaptation evolutions and safety notifications for sustained extremes, including runaway triggers during prolonged unsafe readings.
-  - **Acceptance:**
-    * Satisfies the **Shared DigiPet Evidence Primer**.
-    * Alerts fire when thresholds breached and auto-clear after readings stabilize within comfort band.
-    * Seasonal evolution requires documented exposure to both heat and cold patterns without conflicting with safety notifications.
-    * Animation assets listed in the checklist (see [Generative animation workflows](#generative-animation-workflows) for sourcing options) are committed under `art/export/pets/thermagon/` with matching `@raw/@drawable` resources and documented in `docs/pets/thermagon/`.
-  - **Artifacts:**
-    * Alert log and notification copy stored with threshold configuration spreadsheet.
-    * Animation captures for cold, hot, neutral, and dual-element states.
-    * Integration tests verifying sensor vs. weather fallback priority.
-    * `docs/pets/thermagon/animation.md` updated with export settings, optimization output, and asset verification screenshots.
-
-- [ ] **ZenPanda — Stress & Calm Companion**
-  - **Watch face baseline:** Show time/date with stress or HRV complications plus breathing timer shortcuts.
-  - **Concept:** Biofeedback pet that mirrors stress levels and rewards mindfulness practices.
-  - **Appearance cues:** Meditative lotus pose when calm; pacing with stress clouds during tension; levitating guru form at peak evolution.
-  - **Implementation hooks:** Consume HRV/stress metrics from Samsung Health or derived HR data; embed guided breathing micro-app; log calm minutes for streak-based evolution; escalate visual cues before notifications.
-  - **Steps:**
-    * Layout HRV/stress complication alongside instant-access breathing control and meditation start buttons.
-    * Translate HRV readings into stress tiers powering ZenPanda mood changes and escalation cues.
-    * Implement calm-minute streak tracking with guided-session completions influencing evolution and runaway forgiveness.
-  - **Acceptance:**
-    * Satisfies the **Shared DigiPet Evidence Primer**.
-    * Stress spikes surface progressive visual cues before notifications and guided breathing entry point launches within one tap.
-    * Calm streak milestones unlock evolution tiers; neglecting practices triggers shell-withdrawn state before runaway.
-    * Animation assets listed in the checklist (see [Generative animation workflows](#generative-animation-workflows) for sourcing options) are committed under `art/export/pets/zenpanda/` with matching `@raw/@drawable` resources and documented in `docs/pets/zenpanda/`.
-  - **Artifacts:**
-    * HRV-to-tier mapping chart plus associated unit tests.
-    * Session logs demonstrating guided breathing launches and calm-minute accumulation.
-    * Visual capture of escalation cues vs. calm glow stored in documentation.
-    * `docs/pets/zenpanda/animation.md` updated with export settings, optimization output, and asset verification screenshots.
-
-- [ ] **JiggleJelly — Motion-Interactive Play Pet**
-  - **Watch face baseline:** Maintain clear clock/date while dedicating a complication to play-state/energy and minimizing motion occlusion.
-  - **Concept:** Responds to wrist gestures and playful shakes; kinetic energy keeps it alive.
-  - **Appearance cues:** Squishy blob deforming with shakes; dangling from top when watch inverted; dull, flattened jelly when ignored.
-  - **Implementation hooks:** Use accelerometer/gyroscope listeners during active sessions; detect shakes/tilts/flicks; convert activity into energy points; fall back to manual feeds when motion data unavailable.
-  - **Steps:**
-    * Build play-energy complication with quick access to manual feed controls and energy decay display.
-    * Implement motion gesture classifier differentiating shakes, flips, and waves with configurable sensitivity.
-    * Link gesture outcomes to animation rigs, energy economy, and runaway timer that pauses when manual feeds triggered.
-  - **Acceptance:**
-    * Satisfies the **Shared DigiPet Evidence Primer**.
-    * Gesture recognition distinguishes at least three motions with less than 5% false positives in recorded tests.
-    * Energy decay and replenishment follow documented curve; runaway triggers after sustained inactivity unless manual feed logged.
-    * Animation assets listed in the checklist (see [Generative animation workflows](#generative-animation-workflows) for sourcing options) are committed under `art/export/pets/jigglejelly/` with matching `@raw/@drawable` resources and documented in `docs/pets/jigglejelly/`.
-  - **Artifacts:**
-    * Gesture classifier evaluation report and accelerometer fixture data.
-    * Animation captures for shake joy, inverted dangle, and flattened neglect states.
-    * Energy economy configuration written to `docs/pets/jigglejelly/`.
-    * `docs/pets/jigglejelly/animation.md` updated with export settings, optimization output, and asset verification screenshots.
-
-#### Activity & Habit-Driven DigiPets
-
-- [ ] **LexiOwl — Language Learning Owl**
-  - **Watch face baseline:** Preserve time/date readability while surfacing daily lesson streak and vocabulary complication slots.
-  - **Concept:** Thrives on language practice, speaking drills, and streak maintenance; neglect prompts it to seek new knowledge elsewhere.
-  - **Appearance cues:** Cap-and-book owl hooting happily after lessons; expectant stare holding flashcards when sessions missed.
-  - **Implementation hooks:** Integrate with language apps via notifications/APIs or manual logging; support speech recognition practice; evolve with streaks and vocabulary milestones.
-  - **Steps:**
-    * Implement streak and vocabulary complications with quick-launch link to preferred language exercises.
-    * Sync lesson completions via partner APIs or manual log entries, awarding XP for diverse practice modes.
-    * Configure evolution path rewarding streak longevity and vocabulary milestones while handling neglect transitions.
-  - **Acceptance:**
-    * Satisfies the **Shared DigiPet Evidence Primer**.
-    * Lesson completion sync updates LexiOwl demeanor before next session reminder and accounts for offline entries.
-    * Vocabulary milestone unlocks trigger celebratory animations and log entries while missed sessions degrade morale.
-    * Animation assets listed in the checklist (see [Generative animation workflows](#generative-animation-workflows) for sourcing options) are committed under `art/export/pets/lexiowl/` with matching `@raw/@drawable` resources and documented in `docs/pets/lexiowl/`.
-  - **Artifacts:**
-    * API/notification sync log plus fallback manual entry workflow notes.
-    * Animation captures for milestone celebration vs. expectant idle state.
-    * Streak decay schedule documented in `docs/pets/lexiowl/`.
-    * `docs/pets/lexiowl/animation.md` updated with export settings, optimization output, and asset verification screenshots.
-
-- [ ] **EchoParrot — Voice Assistant Mimic Pet**
-  - **Watch face baseline:** Keep clock/date front-and-center with a conversation counter complication and mic access toggle.
-  - **Concept:** Mimics user speech and celebrates frequent voice interactions; grows lonely during silence.
-  - **Appearance cues:** Vibrant parrot flapping and lip-syncing during chats; drooping bird asking questions when unheard.
-  - **Implementation hooks:** Provide push-to-talk sessions with SpeechRecognizer/TextToSpeech; optionally monitor media session or call states via companion; store safe vocabulary snippets for emergent dialogue.
-  - **Steps:**
-    * Craft conversation counter complication with quick mic toggle and privacy indicators.
-    * Implement push-to-talk dialog pipeline capturing safe snippets and mirroring assistant responses.
-    * Schedule call/media detection hooks that influence EchoParrot mood and runaway thresholds.
-  - **Acceptance:**
-    * Satisfies the **Shared DigiPet Evidence Primer**.
-    * Voice sessions respect consent toggles, immediately muting capture when disabled.
-    * Interaction frequency changes animation state within the next poll cycle and runaway triggers after sustained silence.
-    * Animation assets listed in the checklist (see [Generative animation workflows](#generative-animation-workflows) for sourcing options) are committed under `art/export/pets/echoparrot/` with matching `@raw/@drawable` resources and documented in `docs/pets/echoparrot/`.
-  - **Artifacts:**
-    * Conversation counter test logs and privacy toggle UX capture.
-    * Audio session transcript samples with anonymization notes.
-    * Mood state change timeline recorded in `docs/pets/echoparrot/`.
-    * `docs/pets/echoparrot/animation.md` updated with export settings, optimization output, and asset verification screenshots.
-
-- [ ] **Memophant — Note-Taking Elephant**
-  - **Watch face baseline:** Combine time/date with quick-note shortcut and pending reminder complication.
-  - **Concept:** Encourages capturing notes/tasks; rewards consistent information logging and recall.
-  - **Appearance cues:** Elephant cataloging sticky notes when fed; concerned trunk offering reminders when backlog grows.
-  - **Implementation hooks:** Sync with note/task APIs or in-app ledger; allow voice dictation; schedule pet-driven reminders; quiz user on past entries for bonus morale.
-  - **Steps:**
-    * Add quick-note launcher and backlog complication showcasing pending items and quiz prompts.
-    * Connect to task/notes provider APIs with offline-first caching and safe voice dictation handling.
-    * Build reminder cadence, quiz interactions, and runaway conditions tied to backlog health.
-  - **Acceptance:**
-    * Satisfies the **Shared DigiPet Evidence Primer**.
-    * Notes sync bi-directionally with provider within user-defined latency, updating Memophant mood accordingly.
-    * Reminder and quiz flows respect notification caps and reduce backlog when completed; runaway triggers only after persistent neglect.
-    * Animation assets listed in the checklist (see [Generative animation workflows](#generative-animation-workflows) for sourcing options) are committed under `art/export/pets/memophant/` with matching `@raw/@drawable` resources and documented in `docs/pets/memophant/`.
-  - **Artifacts:**
-    * Sync transaction logs and caching strategy notes.
-    * UX recording for reminder and quiz interactions.
-    * Backlog scoring rubric captured in `docs/pets/memophant/`.
-    * `docs/pets/memophant/animation.md` updated with export settings, optimization output, and asset verification screenshots.
-
-- [ ] **BusyBee — Productivity & To-Do Bee**
-  - **Watch face baseline:** Balance time/date with task-progress gauges and honey-meter complication slots.
-  - **Concept:** Gains energy from completed tasks and focus sessions; overwhelmed by unchecked queues.
-  - **Appearance cues:** Celebratory waggle dance after completions; buried-under-paper animation when overdue tasks pile up.
-  - **Implementation hooks:** Tie into Google Tasks/Todoist APIs or pet-native checklist; reward Pomodoro timers; log completion streaks for evolution; send gentle two-per-day reminders respecting notification cap.
-  - **Steps:**
-    * Implement honey-meter complication summarizing completion percentage and Pomodoro streaks.
-    * Integrate with chosen task provider, reconciling completed vs. overdue items and focus sessions.
-    * Script morale/evolution logic that rewards streaks and handles backlog overload leading to runaway.
-  - **Acceptance:**
-    * Satisfies the **Shared DigiPet Evidence Primer**.
-    * Task completion sync updates BusyBee animations within the next refresh window; overdue thresholds trigger supportive prompts before runaway.
-    * Reminder system never exceeds two actionable alerts per day and respects quiet hours settings.
-    * Animation assets listed in the checklist (see [Generative animation workflows](#generative-animation-workflows) for sourcing options) are committed under `art/export/pets/busybee/` with matching `@raw/@drawable` resources and documented in `docs/pets/busybee/`.
-  - **Artifacts:**
-    * Task provider sync log and reconciliation tests.
-    * Animation capture for waggle dance, paperwork overwhelm, and runaway preview.
-    * Reminder schedule documentation in `docs/pets/busybee/`.
-    * `docs/pets/busybee/animation.md` updated with export settings, optimization output, and asset verification screenshots.
-
-- [ ] **BuddyPup — Social Interaction Dog**
-  - **Watch face baseline:** Keep time/date visible with social-activity complication summarizing calls/messages/meetups.
-  - **Concept:** Reflects user’s communication cadence; motivates regular outreach and shared moments.
-  - **Appearance cues:** Tail-wagging pup delivering envelopes post-interaction; lonely whimper animation after prolonged silence.
-  - **Implementation hooks:** Mirror call/message counts via companion notification listener (with consent); allow manual logging of in-person meetups; support Nearby co-play when two pets are close; evolve via sustained social goals.
-  - **Steps:**
-    * Create social pulse complication aggregating digital communications and manual meetup logs.
-    * Implement consent-aware notification listener bridge with manual entry UI for offline meetups.
-    * Coordinate co-play detection and runaway behavior tied to communication drought periods.
-  - **Acceptance:**
-    * Satisfies the **Shared DigiPet Evidence Primer**.
-    * Social tally updates within five minutes of interactions and differentiates digital vs. in-person credits.
-    * Co-play handshake succeeds between nearby devices and runaway triggers after documented silence duration.
-    * Animation assets listed in the checklist (see [Generative animation workflows](#generative-animation-workflows) for sourcing options) are committed under `art/export/pets/buddypup/` with matching `@raw/@drawable` resources and documented in `docs/pets/buddypup/`.
-  - **Artifacts:**
-    * Interaction log sample plus privacy note for notification listener usage.
-    * Animation captures for mail delivery, co-play joy, and lonely whimper states.
-    * Documentation of manual meetup entry workflow in `docs/pets/buddypup/`.
-    * `docs/pets/buddypup/animation.md` updated with export settings, optimization output, and asset verification screenshots.
-
-- [ ] **BeatBunny — Music-Loving Dancing Rabbit**
-  - **Watch face baseline:** Anchor clock/date while showcasing now-playing or tempo complications and keeping dance space clear.
-  - **Concept:** Lives for music playback and rhythm games; languishes without regular listening.
-  - **Appearance cues:** Genre-specific dances with musical notes; bored flop when environment is silent for days.
-  - **Implementation hooks:** Detect active media sessions/notifications; optional mic beat checks; offer tap-to-rhythm mini-games; evolve through cumulative listening minutes and genre diversity.
-  - **Steps:**
-    * Add now-playing/tempo complications with access to tap-to-rhythm micro-interaction.
-    * Integrate media session callbacks and optional beat detection to set animation tempo.
-    * Track listening duration and genre diversity, mapping to BeatBunny morale, evolution, and neglect decay.
-  - **Acceptance:**
-    * Satisfies the **Shared DigiPet Evidence Primer**.
-    * Beat-driven animations sync within 500ms of tempo changes and pause gracefully when playback stops.
-    * Diversity scoring unlocks evolution while extended silence triggers bored flop and eventual runaway.
-    * Animation assets listed in the checklist (see [Generative animation workflows](#generative-animation-workflows) for sourcing options) are committed under `art/export/pets/beatbunny/` with matching `@raw/@drawable` resources and documented in `docs/pets/beatbunny/`.
-  - **Artifacts:**
-    * Media session/beat detection logs highlighting tempo sync.
-    * Animation capture for genre variants and silence slump.
-    * Genre diversity scoring doc placed in `docs/pets/beatbunny/`.
-    * `docs/pets/beatbunny/animation.md` updated with export settings, optimization output, and asset verification screenshots.
-
-- [ ] **BookWorm — Reading & Knowledge Pet**
-  - **Watch face baseline:** Combine time/date with reading streak progress and quick journal entry complication.
-  - **Concept:** Feeds on books/articles consumed; metamorphoses as user builds a reading habit.
-  - **Appearance cues:** Page-munching caterpillar during sessions; cocooning when neglected; butterfly form after major goals.
-  - **Implementation hooks:** Track reading app usage via usage stats/APIs or manual timers; integrate fact-of-the-day prompts; evolve on streaks, completed books, and total minutes read.
-  - **Steps:**
-    * Implement reading streak complication with quick-journal shortcut for reflections or summaries.
-    * Gather reading duration via usage stats/manual timer inputs and validate across multiple sources.
-    * Tie milestones (completed books, streak length) to transformation animations and runaway/backslide conditions.
-  - **Acceptance:**
-    * Satisfies the **Shared DigiPet Evidence Primer**.
-    * Reading sessions register within tracked categories and update BookWorm form at milestone boundaries.
-    * Fact-of-the-day prompts rotate without repetition during 14-day window and skip when streak is broken.
-    * Animation assets listed in the checklist (see [Generative animation workflows](#generative-animation-workflows) for sourcing options) are committed under `art/export/pets/bookworm/` with matching `@raw/@drawable` resources and documented in `docs/pets/bookworm/`.
-  - **Artifacts:**
-    * Usage stats ingestion logs with reconciliation script notes.
-    * Animation captures for caterpillar, cocoon, and butterfly states.
-    * Milestone table and prompt rotation plan saved under `docs/pets/bookworm/`.
-    * `docs/pets/bookworm/animation.md` updated with export settings, optimization output, and asset verification screenshots.
-
-- [ ] **ShutterBug — Photography & Creativity Pet**
-  - **Watch face baseline:** Show time/date with photo-count complication and camera remote shortcut without obscuring dial.
-  - **Concept:** Thrives on new photos and creative prompts; fades when no moments are captured.
-  - **Appearance cues:** Ladybug flashing camera after shots; colorless carapace when photo drought persists; vibrant shell when gallery grows.
-  - **Implementation hooks:** Companion monitors camera roll for new media (READ_MEDIA_IMAGES); surface daily photo challenges; optionally sync thumbnails to phone app; evolve as albums fill and prompt quests completed.
-  - **Steps:**
-    * Add photo-count complication with quick camera remote access and prompt indicator badges.
-    * Implement media monitoring respecting privacy scopes, syncing new shots and creative prompt completions.
-    * Map photo cadence to ShutterBug coloration, evolution states, and neglect fade/runaway sequences.
-  - **Acceptance:**
-    * Satisfies the **Shared DigiPet Evidence Primer**.
-    * New photo detection reflects on-watch within one sync cycle and challenge prompts rotate without repeating inside weekly set.
-    * Neglect fades progress predictably and runaway occurs after documented drought duration.
-    * Animation assets listed in the checklist (see [Generative animation workflows](#generative-animation-workflows) for sourcing options) are committed under `art/export/pets/shutterbug/` with matching `@raw/@drawable` resources and documented in `docs/pets/shutterbug/`.
-  - **Artifacts:**
-    * Media sync audit log and permission rationale documentation.
-    * Animation captures for vibrant, neutral, and faded shells.
-    * Prompt rotation schedule recorded in `docs/pets/shutterbug/`.
-    * `docs/pets/shutterbug/animation.md` updated with export settings, optimization output, and asset verification screenshots.
-
-- [ ] **TranquiliTurtle — Meditation & Mindfulness Turtle**
-  - **Watch face baseline:** Keep time/date legible with mindfulness-minute complication and quick-start breathing control.
-  - **Concept:** Rewards guided breathing, meditation, and calm streaks; hides in shell when routines lapse.
-  - **Appearance cues:** Floating lotus pose during sessions; shell-withdrawn turtle signaling missed practices; radiant aura at master tier.
-  - **Implementation hooks:** Pull mindfulness minutes from Health Services or built-in exercises; include pet-led breathing UI; track streaks and total minutes; gently prompt when stress trends high.
-  - **Steps:**
-    * Implement mindfulness-minute complication with ambient animation toggle for low-power mode.
-    * Sync guided session completions from services or native routines, applying streak logic for calm aura unlocks.
-    * Configure stress-detection nudges, shell-withdrawn fallback, and runaway gating on prolonged inactivity.
-  - **Acceptance:**
-    * Satisfies the **Shared DigiPet Evidence Primer**.
-    * Guided session completions update TranquiliTurtle aura before the next scheduled prompt and respect reduced-motion settings.
-    * Stress-triggered nudges stay within notification policy and runaway occurs after confirmed inactivity threshold.
-    * Animation assets listed in the checklist (see [Generative animation workflows](#generative-animation-workflows) for sourcing options) are committed under `art/export/pets/tranquiliturtle/` with matching `@raw/@drawable` resources and documented in `docs/pets/tranquiliturtle/`.
-  - **Artifacts:**
-    * Session sync logs and reduced-motion configuration notes.
-    * Animation captures for meditation, shell-withdrawn, and radiant aura states.
-    * Prompt schedule and inactivity thresholds documented in `docs/pets/tranquiliturtle/`.
-    * `docs/pets/tranquiliturtle/animation.md` updated with export settings, optimization output, and asset verification screenshots.
-
-- [ ] **VoltVampire — Tech Use & Battery Pet**
-  - **Watch face baseline:** Present time/date with dual battery complications (watch/phone) and charging reminders without obscuring the dial.
-  - **Concept:** Feeds on healthy charging habits; weakens when devices regularly hit critical battery or over-discharge.
-  - **Appearance cues:** Glowing bat sipping energy during charges; pale, swooning sprite when batteries near zero; regal vampire persona after sustained battery stewardship.
-  - **Implementation hooks:** Monitor watch battery locally and sync phone battery via Data Layer; award timely-charge points; trigger low-battery nudges; log deep discharges to influence runaway/death sequences.
-  - **Steps:**
-    * Build dual battery complications with charge schedule indicators and healthy-habit streak tracker.
-    * Implement Data Layer sync plus charging habit analytics that differentiate quick top-offs vs. deep cycles.
-    * Tie analytics to VoltVampire mood, evolution, and runaway/hibernation sequences with configurable thresholds.
-  - **Acceptance:**
-    * Satisfies the **Shared DigiPet Evidence Primer**.
-    * Battery sync stays within one-minute freshness between watch and phone, and charging habit analysis classifies sessions accurately.
-    * Nudges respect notification caps and runaway/hibernation only triggers after repeated critical battery events.
-    * Animation assets listed in the checklist (see [Generative animation workflows](#generative-animation-workflows) for sourcing options) are committed under `art/export/pets/voltvampire/` with matching `@raw/@drawable` resources and documented in `docs/pets/voltvampire/`.
-  - **Artifacts:**
-    * Battery sync logs and analytics summary stored with threshold configs.
-    * Animation capture for charging feast, low-battery swoon, and regal evolution.
-    * Notification copy and escalation ladder documented in `docs/pets/voltvampire/`.
-    * `docs/pets/voltvampire/animation.md` updated with export settings, optimization output, and asset verification screenshots.
-
-### Retention Expectations & Ritual Design
-- **Engagement cadence:** Craft daily micro-rituals (feed, play, quick training) taking <90 seconds, weekly depth loops (adventures, co-op quests), and monthly aspirational milestones (rare evolutions, habitat overhauls). Track activation, day-7, and day-30 retention with explicit thresholds per ritual type.
-- **Notification philosophy:** Favor ambient nudges through pet behavior rather than push spam. When notifications are required, cap at two actionable alerts per day, contextualized with streak progress and sent during empirically successful engagement windows.
-- **Re-engagement safety net:** If a pet flees due to neglect, provide a compassionate return quest (e.g., “complete two self-care tasks to earn back trust”) to avoid permanent loss while still reinforcing accountability.
-- **Analytics instrumentation:** Log interaction categories, streak outcomes, social feature usage, and evolution progress. Correlate with health goals to ensure personalized triggers feel attainable; revise thresholds if churn indicators spike.
-- **Content refresh schedule:** Maintain a rotating calendar of limited-time accessories, social quests, and ambient animations so returning players discover novelty without overwhelming new users.
-
-### QA Rigor Enhancements
-- **Companion simulation suite:** Build automated scenarios that fast-forward lifecycle states (happy → neglected → runaway → reunion) and assert UI/animation fidelity in each stage. Capture golden videos or frame sequences for regression tracking.
-- **Device matrix:** Expand beyond Watch8 Classic to include smaller/larger bezels and different brightness profiles. Document pass/fail matrices in `docs/qa/device_matrix.md` with firmware versions and ambient-mode screenshots.
-- **Complication/tile contract tests:** Validate pause/resume semantics by programmatically switching watch faces and confirming timers, animations, and data flows halt and resume without drift.
-- **Audio consent verification:** Unit test preference toggles ensuring pet audio mirroring only activates when explicit consent is stored, and that revoking access silences features immediately.
-- **Social sandbox:** Mock co-op sessions to verify prank consent, cooldown timers, and cross-account state sync.
-
-### Repository Structure & Standards Deep Dive
-- **Modular boundaries:** Keep watch face declarative assets in `app/src/main/res/raw/` and Kotlin orchestration in `app/src/main/java/com/cosmobond/...`. Create dedicated packages for evolution logic, social networking, and analytics sinks to prevent monolith controllers.
-- **Documentation map:** Expand `docs/` with subfolders (`docs/design/companions`, `docs/retention`, `docs/social`) containing personas, ritual maps, and state charts. Update the decision log whenever structure changes.
-- **Naming conventions:** Use `Companion` prefix for pet-related classes (`CompanionStateMachine`, `CompanionAudioSync`), `Habitat` for environment modules, and suffix tests with `Test`/`Spec` consistently.
-- **Asset governance:** Store layered art in `art/source/` (PSD/AI) with exported runtime assets in `art/export/`. Include README files describing export settings, compression, and color profiles.
-
-### File Management & Coding Practices — Extra Steps
-- **State persistence:** Centralize pet state serialization in a single repository (e.g., `CompanionStateStore`) with migration tests whenever schema changes.
-- **Feature flags:** Introduce remote-config toggles for experimental social features or evolution variants to stage rollouts safely.
-- **Accessibility reviews:** Document accessible color pairs and animation comfort settings; ensure every new animation ships with reduced-motion alternatives.
-- **Localization readiness:** Prepare strings for internationalization from day one, storing copy in `res/values/strings_companion.xml` with developer-facing descriptions.
-- **Performance budgets:** Set frame-time budgets (≤16ms for interactive scenes, ≤33ms ambient) and monitor with Baseline Profiles plus macrobenchmarks.
-- **Security hygiene:** Sanitize network payloads for social features, rotate OAuth tokens regularly, and limit scopes to least-privilege.
-
-## Ready-to-Run Repository Snapshot
-This repository already includes baseline policy files, directory scaffolding, GitHub Actions workflows, and a minimal Watch Face Format XML. Review the structure before claiming tasks:
-- `.github/workflows/android.yml` and `release.yml` implement PR checks and internal releases.
-- `app/` contains a starter Wear OS module with `res/raw/watchface.xml` and a placeholder `CosmoBondWatchFaceService`.
-- `docs/`, `art/`, and related directories are pre-created so that documentation tasks can start immediately.
-
 ---
 
 ## CI/CD Checklist for the Galaxy Watch Face
@@ -584,39 +102,6 @@
 
 ---
 
-=======
-- [ ] **Design brief finalized:** Dial layout, typography, color palette, complication plan, and animation storyboards approved.
-- [ ] **Asset requirements gathered:** Vector/raster assets, fonts, and ambient-mode variants stored in an accessible location.
-- [ ] **Feature scope prioritized:** Feature list with interactive behaviors, data integrations, and configuration options locked for v1.0.
-- [ ] **Account and secret access secured:** Google Play Console, signing keys, analytics credentials, and related secrets available for automation.
-- [ ] **Validation plan prepared:** Target device matrix, manual test scenarios, and acceptance criteria documented for handoff.
-
-### Phase 0 — Baseline Verification & Policy Alignment
-
-1. **[ ] Prompt:** _"Audit the repository guardrails. Inspect `README.md`, `CODEOWNERS`, `CONTRIBUTING.md`, `LICENSE`, `.gitignore`, `.editorconfig`, and `.gitattributes`; record any needed adjustments in `docs/project/decision_log.md`; capture current branch protection status and document how to request updates."_
-   - **Purpose:** Confirm guardrails and initial documentation are present.
-   - **Acceptance:** Baseline files reviewed; issues noted in `docs/project/decision_log.md`; branch protections documented.
-   - **Artifacts:** Decision log entry, branch protection screenshot.
-   - **Fail?:** Address missing protections or file updates, recommit.
-
-2. **[ ] Prompt:** _"Lock the platform versions and compliance targets. Confirm JDK 17, AGP 8.5.x+, Kotlin 1.9+, Gradle wrapper, Android SDK API 34, and Wear OS emulator images, then update `docs/setup/tooling.md` with the versions, download links, and Wear OS 5/6 lineage references."_
-   - **Steps:**
-     1. Create `docs/setup/tooling.md` (and the parent directory) if it does not already exist before documenting the tooling snapshot.
-     2. Capture each required tool in the doc using a consistent bullet list or table that includes: tool name, pinned version, official download or installation link, and the Wear OS 5/6 lineage references that justify the target selections.
-   - **Purpose:** Freeze host/tool versions for repeatability.
-   - **Acceptance:** `docs/setup/tooling.md` describes tooling, cites Play target API 34 requirement.
-   - **Artifacts:** Tooling doc diff.
-   - **Fail?:** Adjust mismatched versions and re-document.
-
-3. **[ ] Prompt:** _"Confirm the rendering track. Update `docs/tech/architecture.md` to summarize the Watch Face Format v2 + Kotlin host approach, set minSdk/targetSdk to 34, and cite the supporting Google/Samsung guidance. If you pivot to the Kotlin-rendered path, adjust downstream notes accordingly."_
-   - **Purpose:** Document Watch Face Format v2 choice (or switch to Kotlin track if required).
-   - **Acceptance:** Architecture doc captures decision with references.
-   - **Artifacts:** Architecture doc diff.
-   - **Fail?:** If opting into Kotlin-rendered path, update downstream steps and checklist notes accordingly.
-
----
-
->>>>>>> 9c1b129d
 ### Phase 1 — Android Project Skeleton
 
 > **USER NOTE — first on-watch testing unlock:** Task 4 produces a debug build you can sideload to the Galaxy Watch8 Classic for initial smoke checks once completed. AI agents should ignore this line.
@@ -983,6 +468,40 @@
 - **VoltVampire states:**
   - `ambient_idle`, `charge_boost`, `battery_warning`, `energy_saver`, `runaway_departure`.
 
+###### Generative animation workflows
+
+- **Usage principles (all tools):**
+  - Confirm you have commercial-use rights for every generated clip, preserve attribution requirements, and avoid ingesting customer data, unreleased branding, or personal information into prompts.
+  - Log every final prompt, seed, sampler, upscale instruction, and download URL/hash in `art/export/pets/<pet>/export.log`. Attach companion metadata (model version, settings JSON, manual edits) next to the log as `art/export/pets/<pet>/<state>_prompt.json` or a combined `prompts.md` file.
+  - Normalize all outputs to 60 fps image sequences using `ffmpeg -i <input>.mp4 -vf "fps=60,scale=1024:-1:flags=lanczos" art/export/pets/<pet>/<state>/%04d.png` (replace scale as needed). Maintain the `%04d` zero-padded naming convention for downstream scripts.
+  - After PNG export, continue with the optimization flow below (animated WebP/WebM plus vector passes) before staging assets.
+
+- **Sora 2 (OpenAI):**
+  - **Request access:** File a request through the OpenAI enterprise admin portal; include project identifiers, intended commercial scope, and compliance contact. Await approval and API key distribution before queuing jobs.
+  - **Prompting:** Craft per-state prompts that describe the pet, lighting, and camera move, e.g., `"CosmoBond CardioCritter healthy_workout animation, energetic gym interior, tracking shot"`. Embed state tags (`[state:healthy_workout]`) so render histories align with the export log. Iterate with reference frames from prior assets when available.
+  - **Export:** Use the Sora dashboard or API to render 1080p clips; download MP4 masters plus JSON metadata. Re-render variations until motion loops cleanly for the targeted watch-face duration.
+  - **Conversion:** Execute the shared 60 fps PNG extraction command above. Inspect frames for motion blur artifacts; if present, request motion smoothing via Sora’s `motion_coherence` parameter before re-exporting.
+
+- **Veo 3.1 (Google DeepMind):**
+  - **Request access:** Submit an application through Google Labs with your @google.com sponsor (or vendor manager) noting Wear OS asset creation. Confirm data-handling agreements before uploading references.
+  - **Prompting:** Use Veo storyboards with the template `"<pet> <state> watch-face loop, 4s duration, flat lighting, seamless loop"`; attach still keyframes exported from `art/source/pets/<pet>/` as guides. Annotate the prompt with `[pet=<pet>][state=<state>]` for traceability.
+  - **Export:** Download WebM masters (VP9 + alpha when available). Capture the session parameters JSON for inclusion beside the export log.
+  - **Conversion:** Transcode with `ffmpeg -i <input>.webm -vf "fps=60" art/export/pets/<pet>/<state>/%04d.png`. Preserve alpha channels by adding `-pix_fmt rgba64le` when needed before optimization.
+
+- **Gemini (Google) video diffusion pipelines:**
+  - **Request access:** Coordinate with the internal AI enablement team to enable the Gemini Experimental Video API on the shared Google Cloud project, ensuring billing and data-retention settings align with CosmoBond policies.
+  - **Prompting:** Combine structured JSON prompts—`{"pet":"<pet>","state":"<state>","mood":"joyful","loop":true}`—with textual descriptors referencing approved lore. Store prompt payloads exactly as sent in the per-state metadata file.
+  - **Export:** Gemini returns MP4 or MOV outputs; request 8-bit color with alpha mats disabled (Gemini currently lacks alpha). For loops, set `"loop_duration":4`. Download the response bundle (video + metadata) and checksum it before archival.
+  - **Conversion:** Use the shared PNG extraction command. If Gemini outputs 30 fps, force frame doubling via `-vf "fps=60"`. Manually align loop endpoints in After Effects or Resolve if diffusion drift occurs.
+
+- **ChatGPT (Images/Canvas + Runway bridge):**
+  - **Request access:** Ensure the CosmoBond organization toggles on ChatGPT Workspace with Canvas beta. Pair it with the Runway integration (or comparable video canvas) through the admin console; store integration approval emails in `docs/vendors/`.
+  - **Prompting:** Within Canvas, provide storyboard panels and textual cues for each state. Use layer labels such as `ambient_idle_panel` and `runaway_departure_panel`. When escalating to video via the Runway bridge, include explicit duration (`4 seconds`), loop requirement, and pet emotion.
+  - **Export:** Download MP4 results from Runway (or exported Canvas timeline). Capture the session transcript and tool-specific settings (model, guidance scale) and append them to the per-state metadata file.
+  - **Conversion:** Apply the standard PNG sequence conversion. Validate color profiles by running `ffprobe` on the MP4 and, if necessary, insert `-vf "colorspace=bt709:iall=bt601-6-625"` before export to match watch-face gamut.
+
+- **Post-processing reminders:** After PNG extraction, run background cleanup or touch-ups in the source tool as necessary, then follow the optimization workflow below. Store any manual edit notes and privacy reviews alongside the prompts so future audits confirm compliance.
+
 ###### Animation export & integration workflow
 
 1. **Prep source timelines:** Open the pet’s master project under `art/source/pets/<pet>/` (After Effects, Blender, or Spine as defined in the pet brief). Confirm layers follow the state names above so exported folders inherit deterministic identifiers.
@@ -1015,7 +534,7 @@
     * Satisfies the **Shared DigiPet Evidence Primer**.
     * Heart-rate zones drive visible animation swaps within 5 seconds of sensor updates without obscuring timekeeping.
     * Evolution unlocks only after configured healthy-range streak and runaway triggers when sustained unhealthy averages persist.
-    * Animation assets listed in the checklist are committed under `art/export/pets/cardiocritter/` with matching `@raw/@drawable` resources and documented in `docs/pets/cardiocritter/`.
+    * Animation assets listed in the checklist (see [Generative animation workflows](#generative-animation-workflows) for sourcing options) are committed under `art/export/pets/cardiocritter/` with matching `@raw/@drawable` resources and documented in `docs/pets/cardiocritter/`.
   - **Artifacts:**
     * Updated watchface layout diff plus animation reference sheet for cardio states.
     * Sensor replay logs showing heart-rate threshold transitions and resulting animations.
@@ -1035,7 +554,7 @@
     * Satisfies the **Shared DigiPet Evidence Primer**.
     * Step goal completion updates the watch face within one minute and unlocks celebratory animations.
     * Consecutive idle periods trigger gentle nudges before runaway state initiates after configured neglect window.
-    * Animation assets listed in the checklist are committed under `art/export/pets/stepsprite/` with matching `@raw/@drawable` resources and documented in `docs/pets/stepsprite/`.
+    * Animation assets listed in the checklist (see [Generative animation workflows](#generative-animation-workflows) for sourcing options) are committed under `art/export/pets/stepsprite/` with matching `@raw/@drawable` resources and documented in `docs/pets/stepsprite/`.
   - **Artifacts:**
     * Streak calculator unit test output and animation capture for goal celebrations vs. idle slump.
     * Logs illustrating Health Services ingestion and manual override fallback.
@@ -1055,7 +574,7 @@
     * Satisfies the **Shared DigiPet Evidence Primer**.
     * Sleep-quality streaks adjust SomnoSloth posture and mood immediately after nightly sync completes.
     * Bedtime reminder cadence adapts to user preference without exceeding notification caps and runaway triggers after repeated poor scores.
-    * Animation assets listed in the checklist are committed under `art/export/pets/somnosloth/` with matching `@raw/@drawable` resources and documented in `docs/pets/somnosloth/`.
+    * Animation assets listed in the checklist (see [Generative animation workflows](#generative-animation-workflows) for sourcing options) are committed under `art/export/pets/somnosloth/` with matching `@raw/@drawable` resources and documented in `docs/pets/somnosloth/`.
   - **Artifacts:**
     * Timeline capture showing bedtime, sleep, and wake animations.
     * Sleep session parsing tests plus metrics summary stored with reminder configuration notes.
@@ -1075,7 +594,7 @@
     * Satisfies the **Shared DigiPet Evidence Primer**.
     * Light exposure scoring updates within 60 seconds of environmental change and selects matching animation palette.
     * Evolution branch (solar or lunar) only unlocks after sustained balance and runaway occurs if imbalance persists for configured days.
-    * Animation assets listed in the checklist are committed under `art/export/pets/lumilizard/` with matching `@raw/@drawable` resources and documented in `docs/pets/lumilizard/`.
+    * Animation assets listed in the checklist (see [Generative animation workflows](#generative-animation-workflows) for sourcing options) are committed under `art/export/pets/lumilizard/` with matching `@raw/@drawable` resources and documented in `docs/pets/lumilizard/`.
   - **Artifacts:**
     * Sensor sampling chart illustrating smoothing, throttling, and update cadence.
     * Palette/animation storyboard for sun vs. moon personas.
@@ -1095,7 +614,7 @@
     * Satisfies the **Shared DigiPet Evidence Primer**.
     * Opt-in prompts and consent revocation immediately start/stop audio sampling with clear UI feedback.
     * Distinct animations trigger for quiet, conversational, and loud/music environments with hysteresis preventing flicker.
-    * Animation assets listed in the checklist are committed under `art/export/pets/decibeldog/` with matching `@raw/@drawable` resources and documented in `docs/pets/decibeldog/`.
+    * Animation assets listed in the checklist (see [Generative animation workflows](#generative-animation-workflows) for sourcing options) are committed under `art/export/pets/decibeldog/` with matching `@raw/@drawable` resources and documented in `docs/pets/decibeldog/`.
   - **Artifacts:**
     * Privacy consent flow recording and configuration notes.
     * Classification unit tests with audio fixture summaries.
@@ -1115,7 +634,7 @@
     * Satisfies the **Shared DigiPet Evidence Primer**.
     * Location sampling respects motion gating and logs fewer than the allowed GPS polls per hour when stationary.
     * New locale discovery immediately awards badges and unlocks celebratory animations; runaway triggers after configured stationary duration.
-    * Animation assets listed in the checklist are committed under `art/export/pets/roverfox/` with matching `@raw/@drawable` resources and documented in `docs/pets/roverfox/`.
+    * Animation assets listed in the checklist (see [Generative animation workflows](#generative-animation-workflows) for sourcing options) are committed under `art/export/pets/roverfox/` with matching `@raw/@drawable` resources and documented in `docs/pets/roverfox/`.
   - **Artifacts:**
     * Location throttling metrics and badge ledger stored in documentation.
     * Animation captures for discovery, idle pacing, and runaway adoption sequences.
@@ -1135,7 +654,7 @@
     * Satisfies the **Shared DigiPet Evidence Primer**.
     * Elevation gain updates appear on-watch within two minutes of climb completion with validated barometer smoothing.
     * Summit celebrations trigger exactly at goal thresholds and neglect decay follows documented pacing.
-    * Animation assets listed in the checklist are committed under `art/export/pets/mounty/` with matching `@raw/@drawable` resources and documented in `docs/pets/mounty/`.
+    * Animation assets listed in the checklist (see [Generative animation workflows](#generative-animation-workflows) for sourcing options) are committed under `art/export/pets/mounty/` with matching `@raw/@drawable` resources and documented in `docs/pets/mounty/`.
   - **Artifacts:**
     * Calibration dataset showing raw vs. filtered elevation samples.
     * Animation captures for ascent, idle grazing, and summit celebration.
@@ -1155,7 +674,7 @@
     * Satisfies the **Shared DigiPet Evidence Primer**.
     * Alerts fire when thresholds breached and auto-clear after readings stabilize within comfort band.
     * Seasonal evolution requires documented exposure to both heat and cold patterns without conflicting with safety notifications.
-    * Animation assets listed in the checklist are committed under `art/export/pets/thermagon/` with matching `@raw/@drawable` resources and documented in `docs/pets/thermagon/`.
+    * Animation assets listed in the checklist (see [Generative animation workflows](#generative-animation-workflows) for sourcing options) are committed under `art/export/pets/thermagon/` with matching `@raw/@drawable` resources and documented in `docs/pets/thermagon/`.
   - **Artifacts:**
     * Alert log and notification copy stored with threshold configuration spreadsheet.
     * Animation captures for cold, hot, neutral, and dual-element states.
@@ -1175,7 +694,7 @@
     * Satisfies the **Shared DigiPet Evidence Primer**.
     * Stress spikes surface progressive visual cues before notifications and guided breathing entry point launches within one tap.
     * Calm streak milestones unlock evolution tiers; neglecting practices triggers shell-withdrawn state before runaway.
-    * Animation assets listed in the checklist are committed under `art/export/pets/zenpanda/` with matching `@raw/@drawable` resources and documented in `docs/pets/zenpanda/`.
+    * Animation assets listed in the checklist (see [Generative animation workflows](#generative-animation-workflows) for sourcing options) are committed under `art/export/pets/zenpanda/` with matching `@raw/@drawable` resources and documented in `docs/pets/zenpanda/`.
   - **Artifacts:**
     * HRV-to-tier mapping chart plus associated unit tests.
     * Session logs demonstrating guided breathing launches and calm-minute accumulation.
@@ -1195,7 +714,7 @@
     * Satisfies the **Shared DigiPet Evidence Primer**.
     * Gesture recognition distinguishes at least three motions with less than 5% false positives in recorded tests.
     * Energy decay and replenishment follow documented curve; runaway triggers after sustained inactivity unless manual feed logged.
-    * Animation assets listed in the checklist are committed under `art/export/pets/jigglejelly/` with matching `@raw/@drawable` resources and documented in `docs/pets/jigglejelly/`.
+    * Animation assets listed in the checklist (see [Generative animation workflows](#generative-animation-workflows) for sourcing options) are committed under `art/export/pets/jigglejelly/` with matching `@raw/@drawable` resources and documented in `docs/pets/jigglejelly/`.
   - **Artifacts:**
     * Gesture classifier evaluation report and accelerometer fixture data.
     * Animation captures for shake joy, inverted dangle, and flattened neglect states.
@@ -1217,7 +736,7 @@
     * Satisfies the **Shared DigiPet Evidence Primer**.
     * Lesson completion sync updates LexiOwl demeanor before next session reminder and accounts for offline entries.
     * Vocabulary milestone unlocks trigger celebratory animations and log entries while missed sessions degrade morale.
-    * Animation assets listed in the checklist are committed under `art/export/pets/lexiowl/` with matching `@raw/@drawable` resources and documented in `docs/pets/lexiowl/`.
+    * Animation assets listed in the checklist (see [Generative animation workflows](#generative-animation-workflows) for sourcing options) are committed under `art/export/pets/lexiowl/` with matching `@raw/@drawable` resources and documented in `docs/pets/lexiowl/`.
   - **Artifacts:**
     * API/notification sync log plus fallback manual entry workflow notes.
     * Animation captures for milestone celebration vs. expectant idle state.
@@ -1237,7 +756,7 @@
     * Satisfies the **Shared DigiPet Evidence Primer**.
     * Voice sessions respect consent toggles, immediately muting capture when disabled.
     * Interaction frequency changes animation state within the next poll cycle and runaway triggers after sustained silence.
-    * Animation assets listed in the checklist are committed under `art/export/pets/echoparrot/` with matching `@raw/@drawable` resources and documented in `docs/pets/echoparrot/`.
+    * Animation assets listed in the checklist (see [Generative animation workflows](#generative-animation-workflows) for sourcing options) are committed under `art/export/pets/echoparrot/` with matching `@raw/@drawable` resources and documented in `docs/pets/echoparrot/`.
   - **Artifacts:**
     * Conversation counter test logs and privacy toggle UX capture.
     * Audio session transcript samples with anonymization notes.
@@ -1257,7 +776,7 @@
     * Satisfies the **Shared DigiPet Evidence Primer**.
     * Notes sync bi-directionally with provider within user-defined latency, updating Memophant mood accordingly.
     * Reminder and quiz flows respect notification caps and reduce backlog when completed; runaway triggers only after persistent neglect.
-    * Animation assets listed in the checklist are committed under `art/export/pets/memophant/` with matching `@raw/@drawable` resources and documented in `docs/pets/memophant/`.
+    * Animation assets listed in the checklist (see [Generative animation workflows](#generative-animation-workflows) for sourcing options) are committed under `art/export/pets/memophant/` with matching `@raw/@drawable` resources and documented in `docs/pets/memophant/`.
   - **Artifacts:**
     * Sync transaction logs and caching strategy notes.
     * UX recording for reminder and quiz interactions.
@@ -1277,7 +796,7 @@
     * Satisfies the **Shared DigiPet Evidence Primer**.
     * Task completion sync updates BusyBee animations within the next refresh window; overdue thresholds trigger supportive prompts before runaway.
     * Reminder system never exceeds two actionable alerts per day and respects quiet hours settings.
-    * Animation assets listed in the checklist are committed under `art/export/pets/busybee/` with matching `@raw/@drawable` resources and documented in `docs/pets/busybee/`.
+    * Animation assets listed in the checklist (see [Generative animation workflows](#generative-animation-workflows) for sourcing options) are committed under `art/export/pets/busybee/` with matching `@raw/@drawable` resources and documented in `docs/pets/busybee/`.
   - **Artifacts:**
     * Task provider sync log and reconciliation tests.
     * Animation capture for waggle dance, paperwork overwhelm, and runaway preview.
@@ -1297,7 +816,7 @@
     * Satisfies the **Shared DigiPet Evidence Primer**.
     * Social tally updates within five minutes of interactions and differentiates digital vs. in-person credits.
     * Co-play handshake succeeds between nearby devices and runaway triggers after documented silence duration.
-    * Animation assets listed in the checklist are committed under `art/export/pets/buddypup/` with matching `@raw/@drawable` resources and documented in `docs/pets/buddypup/`.
+    * Animation assets listed in the checklist (see [Generative animation workflows](#generative-animation-workflows) for sourcing options) are committed under `art/export/pets/buddypup/` with matching `@raw/@drawable` resources and documented in `docs/pets/buddypup/`.
   - **Artifacts:**
     * Interaction log sample plus privacy note for notification listener usage.
     * Animation captures for mail delivery, co-play joy, and lonely whimper states.
@@ -1317,7 +836,7 @@
     * Satisfies the **Shared DigiPet Evidence Primer**.
     * Beat-driven animations sync within 500ms of tempo changes and pause gracefully when playback stops.
     * Diversity scoring unlocks evolution while extended silence triggers bored flop and eventual runaway.
-    * Animation assets listed in the checklist are committed under `art/export/pets/beatbunny/` with matching `@raw/@drawable` resources and documented in `docs/pets/beatbunny/`.
+    * Animation assets listed in the checklist (see [Generative animation workflows](#generative-animation-workflows) for sourcing options) are committed under `art/export/pets/beatbunny/` with matching `@raw/@drawable` resources and documented in `docs/pets/beatbunny/`.
   - **Artifacts:**
     * Media session/beat detection logs highlighting tempo sync.
     * Animation capture for genre variants and silence slump.
@@ -1337,7 +856,7 @@
     * Satisfies the **Shared DigiPet Evidence Primer**.
     * Reading sessions register within tracked categories and update BookWorm form at milestone boundaries.
     * Fact-of-the-day prompts rotate without repetition during 14-day window and skip when streak is broken.
-    * Animation assets listed in the checklist are committed under `art/export/pets/bookworm/` with matching `@raw/@drawable` resources and documented in `docs/pets/bookworm/`.
+    * Animation assets listed in the checklist (see [Generative animation workflows](#generative-animation-workflows) for sourcing options) are committed under `art/export/pets/bookworm/` with matching `@raw/@drawable` resources and documented in `docs/pets/bookworm/`.
   - **Artifacts:**
     * Usage stats ingestion logs with reconciliation script notes.
     * Animation captures for caterpillar, cocoon, and butterfly states.
@@ -1357,7 +876,7 @@
     * Satisfies the **Shared DigiPet Evidence Primer**.
     * New photo detection reflects on-watch within one sync cycle and challenge prompts rotate without repeating inside weekly set.
     * Neglect fades progress predictably and runaway occurs after documented drought duration.
-    * Animation assets listed in the checklist are committed under `art/export/pets/shutterbug/` with matching `@raw/@drawable` resources and documented in `docs/pets/shutterbug/`.
+    * Animation assets listed in the checklist (see [Generative animation workflows](#generative-animation-workflows) for sourcing options) are committed under `art/export/pets/shutterbug/` with matching `@raw/@drawable` resources and documented in `docs/pets/shutterbug/`.
   - **Artifacts:**
     * Media sync audit log and permission rationale documentation.
     * Animation captures for vibrant, neutral, and faded shells.
@@ -1377,7 +896,7 @@
     * Satisfies the **Shared DigiPet Evidence Primer**.
     * Guided session completions update TranquiliTurtle aura before the next scheduled prompt and respect reduced-motion settings.
     * Stress-triggered nudges stay within notification policy and runaway occurs after confirmed inactivity threshold.
-    * Animation assets listed in the checklist are committed under `art/export/pets/tranquiliturtle/` with matching `@raw/@drawable` resources and documented in `docs/pets/tranquiliturtle/`.
+    * Animation assets listed in the checklist (see [Generative animation workflows](#generative-animation-workflows) for sourcing options) are committed under `art/export/pets/tranquiliturtle/` with matching `@raw/@drawable` resources and documented in `docs/pets/tranquiliturtle/`.
   - **Artifacts:**
     * Session sync logs and reduced-motion configuration notes.
     * Animation captures for meditation, shell-withdrawn, and radiant aura states.
@@ -1397,7 +916,7 @@
     * Satisfies the **Shared DigiPet Evidence Primer**.
     * Battery sync stays within one-minute freshness between watch and phone, and charging habit analysis classifies sessions accurately.
     * Nudges respect notification caps and runaway/hibernation only triggers after repeated critical battery events.
-    * Animation assets listed in the checklist are committed under `art/export/pets/voltvampire/` with matching `@raw/@drawable` resources and documented in `docs/pets/voltvampire/`.
+    * Animation assets listed in the checklist (see [Generative animation workflows](#generative-animation-workflows) for sourcing options) are committed under `art/export/pets/voltvampire/` with matching `@raw/@drawable` resources and documented in `docs/pets/voltvampire/`.
   - **Artifacts:**
     * Battery sync logs and analytics summary stored with threshold configs.
     * Animation capture for charging feast, low-battery swoon, and regal evolution.
