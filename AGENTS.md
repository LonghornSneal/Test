--- conflicted
+++ resolved
@@ -66,25 +66,8 @@
 
 ---
 
-<<<<<<< HEAD
-1. **Prep source timelines:** Open the pet’s master project under `art/source/pets/<pet>/` (After Effects, Blender, or Spine as defined in the pet brief). Confirm layers follow the state names above so exported folders inherit deterministic identifiers.
-2. **Render frame sequences:** Queue each state to render a 60 fps PNG sequence that respects the watch-face safe zone. Export to a temporary folder such as `art/tmp/exports/<pet>/<state>/frames/` so every frame is named with a zero-padded index (`0001.png`, `0002.png`, …). Reuse the render-queue/preset settings defined in your pet’s `art/source/pets/<pet>/` project so the color profile and premultiplied alpha match the rest of the assets.
-3. **Normalize & transcode:** Convert the rendered PNGs into repository-friendly assets with the maintained script under `art/mockups/render_watchface.sh`. Run it once per state, pointing at the freshly rendered frames:
-   ```bash
-   ./art/mockups/render_watchface.sh --pet <pet> --state <state> --input art/tmp/exports/<pet>/<state>/frames
-   ```
-   The script copies the frames into `art/export/pets/<pet>/<state>/frames/`, then generates WebM, animated WebP, and GIF previews under `art/export/pets/<pet>/<state>/renders/`. Execution details (arguments, ffmpeg version, and full stdout/stderr) are captured automatically in `art/export/pets/<pet>/logs/<timestamp>_<state>.log`.
-4. **Commit expectations:** Stage the updated `art/export/pets/<pet>/` subtree (frames, renders, metadata, and logs) together with the integrated resources under `app/src/main/res/raw/` and `app/src/main/res/drawable/`. Include the GIF preview when present so reviewers can eyeball the animation without rebuilding the project.
-5. **Wire into Watch Face Format:**
-   - Update `app/src/main/res/raw/watchface.xml` so each `state` element references the new `@raw/<pet>_<state>` assets and defines transitions tied to the gameplay state machine.
-   - For Canvas/Kotlin fallback, edit `app/src/main/java/.../renderer/<Pet>Renderer.kt` to load the matching drawable previews when Watch Face Format assets are unavailable (e.g., ambient low-bit mode).
-6. **Verification:** Run `./gradlew :app:assembleDebug` to ensure the build packages new raw assets, then preview on device/emulator to confirm state transitions map to the expected animations. Capture before/after GIFs or frame dumps and save them under `docs/pets/<pet>/`.
-7. **Documentation update:** Append an entry to `docs/pets/<pet>/animation.md` summarizing export settings, optimization parameters, and integration commit hash before completing the checklist item.
-- **Shared DigiPet Evidence Primer:** All DigiPets must retain uninterrupted timekeeping, include automated state-transition coverage, capture before/after visuals for happy vs. neglected states, and document key metrics in `docs/pets/<pet>/` alongside the relevant gradle command log. Reference this primer in each pet-specific acceptance checklist.
-=======
 ## CI/CD Checklist for the Galaxy Watch Face
 Follow the tasks in order. Each item lists its purpose, precise steps, acceptance checks, required artifacts, and recovery guidance.
->>>>>>> 8b2cc332
 
 ### Pre-Checklist Prerequisites
 
@@ -488,9 +471,13 @@
 ###### Animation export & integration workflow
 
 1. **Prep source timelines:** Open the pet’s master project under `art/source/pets/<pet>/` (After Effects, Blender, or Spine as defined in the pet brief). Confirm layers follow the state names above so exported folders inherit deterministic identifiers.
-2. **Batch export:** Run `./gradlew :art:exportWatchFace --pet <pet>` (or use the matching script documented beside the project) to render Watch Face Format frame sequences into `art/export/pets/<pet>/<state>/`. For manual exports, render PNG sequences at 60 fps, trim to the watch-face safe zone, and drop them into the same directory structure.
-3. **Optimize assets:** Execute `./gradlew :art:optimizeWatchFace --pet <pet>` to convert sequences into animated WebP/WebM (ambient) and vector drawables (low-bit) variants. Verify the optimizer outputs `.wff` or `.xml` payloads and preview sprites per state.
-4. **Commit expectations:** Stage the generated directories plus optimized resources under `app/src/main/res/raw/` and `app/src/main/res/drawable/`. Include the export logs emitted under `art/export/pets/<pet>/export.log` so reviewers can trace tooling versions.
+2. **Render frame sequences:** Queue each state to render a 60 fps PNG sequence that respects the watch-face safe zone. Export to a temporary folder such as `art/tmp/exports/<pet>/<state>/frames/` so every frame is named with a zero-padded index (`0001.png`, `0002.png`, …). Reuse the render-queue/preset settings defined in your pet’s `art/source/pets/<pet>/` project so the color profile and premultiplied alpha match the rest of the assets.
+3. **Normalize & transcode:** Convert the rendered PNGs into repository-friendly assets with the maintained script under `art/mockups/render_watchface.sh`. Run it once per state, pointing at the freshly rendered frames:
+   ```bash
+   ./art/mockups/render_watchface.sh --pet <pet> --state <state> --input art/tmp/exports/<pet>/<state>/frames
+   ```
+   The script copies the frames into `art/export/pets/<pet>/<state>/frames/`, then generates WebM, animated WebP, and GIF previews under `art/export/pets/<pet>/<state>/renders/`. Execution details (arguments, ffmpeg version, and full stdout/stderr) are captured automatically in `art/export/pets/<pet>/logs/<timestamp>_<state>.log`.
+4. **Commit expectations:** Stage the updated `art/export/pets/<pet>/` subtree (frames, renders, metadata, and logs) together with the integrated resources under `app/src/main/res/raw/` and `app/src/main/res/drawable/`. Include the GIF preview when present so reviewers can eyeball the animation without rebuilding the project.
 5. **Wire into Watch Face Format:**
    - Update `app/src/main/res/raw/watchface.xml` so each `state` element references the new `@raw/<pet>_<state>` assets and defines transitions tied to the gameplay state machine.
    - For Canvas/Kotlin fallback, edit `app/src/main/java/.../renderer/<Pet>Renderer.kt` to load the matching drawable previews when Watch Face Format assets are unavailable (e.g., ambient low-bit mode).
