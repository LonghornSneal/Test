--- conflicted
+++ resolved
@@ -2,15 +2,11 @@
 <manifest xmlns:android="http://schemas.android.com/apk/res/android"
     xmlns:tools="http://schemas.android.com/tools">
 
-<<<<<<< HEAD
     <!-- Ensure the Play Store and the device treat this as a watch-first app. -->
     <uses-feature
         android:name="android.hardware.type.watch"
         android:required="true" />
     <uses-permission android:name="android.permission.WAKE_LOCK" />
-=======
-    <uses-feature android:name="android.hardware.type.watch" />
->>>>>>> 22217dbe
 
     <application
         android:allowBackup="false"
@@ -43,16 +39,11 @@
                 android:name="com.google.android.wearable.watchface.preview"
                 android:resource="@drawable/watchface_preview" />
             <meta-data
-<<<<<<< HEAD
-                android:name="androidx.wear.watchface.preview_circular"
-                android:resource="@drawable/watchface_preview" />
-=======
                 android:name="com.google.android.wearable.watchface.preview_circular"
                 android:resource="@drawable/watchface_preview" />
             <meta-data
-                android:name="android.service.wallpaper"
-                android:resource="@xml/watch_face_config" />
->>>>>>> 22217dbe
+                android:name="androidx.wear.watchface.preview_circular"
+                android:resource="@drawable/watchface_preview" />
         </service>
     </application>
 
